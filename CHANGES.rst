1.3 (unreleased)
----------------

New Features
^^^^^^^^^^^^

- ``astropy.config``

- ``astropy.constants``

- ``astropy.convolution``

- ``astropy.coordinates``

- ``astropy.cosmology``

- ``astropy.io.ascii``

- ``astropy.io.fits``

- ``astropy.io.misc``

- ``astropy.io.registry``

- ``astropy.io.votable``

- ``astropy.modeling``

- ``astropy.nddata``

- ``astropy.stats``

- ``astropy.sphinx``

- ``astropy.table``

- ``astropy.time``

- ``astropy.units``

  - Added ``pixel_scale`` and ``plate_scale`` equivalencies. [#4987]

- ``astropy.utils``

- ``astropy.vo``

- ``astropy.wcs``

API Changes
^^^^^^^^^^^

- ``astropy.config``

- ``astropy.constants``

- ``astropy.convolution``

- ``astropy.coordinates``

- ``astropy.cosmology``

- ``astropy.io.ascii``

  - ASCII writers now accept an 'overwrite' argument.
	The default behavior is changed so that a warning will be
	issued when overwriting an existing file unless ``overwrite=True``.
	In a future version this will be changed from a warning to an
	exception to prevent accidentally overwriting a file. [#5007]

- ``astropy.io.fits``

- ``astropy.io.misc``

- ``astropy.io.registry``

- ``astropy.io.votable``

- ``astropy.modeling``

- ``astropy.nddata``

- ``astropy.stats``

- ``astropy.table``

- ``astropy.time``

- ``astropy.units``

- ``astropy.utils``

  - Renamed ``ignored`` context manager in ``compat.misc`` to ``suppress``
    to be consistent with https://bugs.python.org/issue19266 . [#5003]

- ``astropy.vo``

- ``astropy.wcs``

Bug Fixes
^^^^^^^^^

- ``astropy.config``

- ``astropy.constants``

- ``astropy.convolution``

- ``astropy.coordinates``

- ``astropy.cosmology``

- ``astropy.io.ascii``

- ``astropy.io.fits``

  - Made TFORMx keyword check more flexible in test of compressed images to
    enable copatibility of the test with cfitsio 3.380. [#4646]

- ``astropy.io.misc``

- ``astropy.io.registry``

  - ``read`` now correctly raises an IOError if a file with an unknown
    extension can't be found, instead of raising IORegistryError:
    "Format could not be identified." [#4779]

- ``astropy.io.votable``

- ``astropy.modeling``

- ``astropy.nddata``

- ``astropy.stats``

- ``astropy.table``

- ``astropy.time``

- ``astropy.units``

- ``astropy.utils``

- ``astropy.vo``

- ``astropy.wcs``

Other Changes and Additions
^^^^^^^^^^^^^^^^^^^^^^^^^^^

- Initialisation of ``Angle`` has been sped up for ``Quantity`` and ``Angle``
  input. [#4970]

1.2.1 (unreleased)
------------------

Bug Fixes
^^^^^^^^^

- ``astropy.config``

- ``astropy.constants``

- ``astropy.convolution``

- ``astropy.coordinates``

- ``astropy.cosmology``

- ``astropy.io.ascii``

- ``astropy.io.fits``

- ``astropy.io.misc``

- ``astropy.io.registry``

- ``astropy.io.votable``

- ``astropy.modeling``

- ``astropy.nddata``

- ``astropy.stats``

- ``astropy.sphinx``

- ``astropy.table``

- ``astropy.time``

- ``astropy.units``

- ``astropy.utils``

- ``astropy.visualization``

- ``astropy.vo``

- ``astropy.wcs``

Other Changes and Additions
^^^^^^^^^^^^^^^^^^^^^^^^^^^

1.2 (unreleased)
----------------

General
^^^^^^^

- Astropy now requires Numpy 1.7.0 or later. [#4784]

New Features
^^^^^^^^^^^^

- ``astropy.constants``

  - Add ``L_bol0``, the luminosity corresponding to absolute bolometric
    magnitude zero. [#4262]

- ``astropy.coordinates``

  - ``CartesianRepresentation`` now includes a transform() method that can take
    a 3x3 matrix to transform coordinates. [#4860]

  - Solar system and lunar ephemerides accessible via ``get_body``,
    ``get_body_barycentric`` and ``get_moon`` functions. [#4890]

  - Added astrometric frames (i.e., a frame centered on a particular
    point/object specified in another frame). [#4909, #4941]

  - Added ``SkyCoord.spherical_offsets_to`` method. [#4338]

  - Recent Earth rotation (IERS) data are now auto-downloaded so that AltAz
    transformations for future dates now use the most accurate available
    rotation values. [#4436]

  - Add support for heliocentric coordinate frames. [#4314]

- ``astropy.cosmology``

  - ``angular_diameter_distance_z1z2`` now supports the computation of
    the angular diameter distance between a scalar and an array like
    argument. [#4593] The method now supports models with negative
    Omega_k0 (positive curvature universes) [#4661] and allows z2 < z1.

- ``astropy.io.ascii``

  - File name could be passed as ``Path`` object. [#4606]

  - Check that columns in ``formats`` specifier exist in the output table
    when writing. [#4508, #4511]

  - Allow trailing whitespace in the IPAC header lines. [#4758]

  - Updated to filter out the default parser warning of BeautifulSoup.
    [#4551]

  - Added support for reading and writing reStructuredText simple tables
    [#4812]

- ``astropy.io.fits``

  - File name could be passed as ``Path`` object. [#4606]

  - Header allows a dictionary-like cards argument during creation. [#4663]

  - New function ``convenience.table_to_hdu`` to allow creating a FITS
    HDU object directly from an astropy ``Table``. [#4778]

  - A new optional arguments ``ignore_missing`` and ``remove_all`` are added
    to ``astropy.io.fits.header.remove()``. [#5020]

- ``astropy.io.registry``

  - Added custom ``IORegistryError`` [#4833]

- ``astropy.io.votable``

  - File name could be passed as ``Path`` object. [#4606]

- ``astropy.modeling``

  - Added the fittable=True attribute to the Scale and Shift models with tests. [#4718]

  - Added example plots to docstrings for some build-in models. [#4008]

- ``astropy.nddata``

  - ``UnknownUncertainty`` new subclass of ``NDUncertainty`` that can be used to
    save uncertainties that cannot be used for error propagation. [#4272]

  - ``NDArithmeticMixin``: ``add``, ``subtract``, ``multiply`` and ``divide``
    can be used as classmethods but require that two operands are given. These
    operands don't need to be NDData instances but they must be convertible to
    NDData. This conversion is done internally. Using it on the instance does
    not require (but also allows) two operands. [#4272, #4851]

  - ``NDDataRef`` new subclass that implements ``NDData`` together with all
    currently avaiable mixins. This class does not implement additional
    attributes, methods or a numpy.ndarray-like interface like ``NDDataArray``.
    attributes, methods or a numpy.ndarray-like interface like ``NDDataArray``.
    [#4797]

- ``astropy.stats``

  - Added ``axis`` keyword for ``mad_std`` function. [#4688, #4689]

  - Added Bayesian and Akaike Information Criteria. [#4716]

  - Added Bayesian upper limits for Poisson count rates. [#4622]

  - Added ``circstats``; a module for computing circular statistics. [#3705, #4472]

  - Added ``jackknife`` resampling method. [#3708, #4439]

  - Updated ``bootstrap`` to allow bootstrapping statistics with multiple
    outputs. [#3601]

  - Added ``LombScargle`` class to compute Lomb-Scargle periodograms [#4811]

- ``astropy.table``

  - ``Table.show_in_notebook`` and ``Table.show_in_browser(jsviewer=True)`` now
    yield tables with an "idx" column, allowing easy identification of the index
    of a row even when the table is re-sorted in the browser. [#4404]

  - Added ``AttributeError`` when trying to set mask on non-masked table. [#4637]

  - Allow to use a tuple of keys in ``Table.sort``.  [#4671]

  - Added ``itercols``; a way to iterate through columns of a table. [#3805,
    #4888]

  - ``Table.show_in_notebook`` and the default notebook display (i.e.,
    ``Table._repr_html_``) now use consistent table styles which can be set
    using the ``astropy.table.default_notebook_table_class`` configuration
    item. [#4886]

  - Added interface to create ``Table`` directly from any table-like object
    that has an ``__astropy_table__`` method.  [#4885]

- ``astropy.tests``

  - Enable test runner to obtain documentation source files from directory
    other than "docs". [#4748]

- ``astropy.time``

  - Added caching of scale and format transformations for improved performance.
    [#4422]

  - Recent Earth rotation (IERS) data are now auto-downloaded so that UT1
    transformations for future times now work out of the box. [#4436]

  - Add support for barycentric/heliocentric time corrections. [#4314]

- ``astropy.units``

  - The option to use tuples to indicate fractional powers of units,
    deprecated in 0.3.1, has been removed. [#4449]

  - Added slug to imperial units. [#4670]

  - Added Earth radius (``R_earth``) and Jupiter radius (``R_jup``) to units.
    [#4818]

  - Added a ``represents`` property to allow access to the definition of a
    named unit (e.g., ``u.kpc.represents`` yields ``1000 pc``). [#4806]

  - Add bolometric absolute and apparent magnitudes, ``M_bol`` and ``m_bol``.
    [#4262]

- ``astropy.utils``

  - ``Path`` object could be passed to ``get_readable_fileobj``. [#4606]

  - Implemented a generic and extensible way of merging metadata. [#4459]

  - Added ``format_doc`` decorator which allows to replace and/or format the
    current docstring of an object. [#4242]

  - Added a new context manager ``set_locale`` to temporarily set the
    current locale. [#4363]

  - Added new IERS_Auto class to auto-download recent IERS (Earth rotation)
    data when required by coordinate or time transformations. [#4436]

- ``astropy.visualization``

  - Add zscale interval based on Numdisplay's implementation. [#4776]

API changes
^^^^^^^^^^^

- ``astropy.config``

  - The deprecated ``ConfigurationItem`` and ``ConfigAlias`` classes and the
    ``save_config``, ``get_config_items``, and ``generate_all_config_items``
    functions have now been removed. [#2767, #4446]

- ``astropy.coordinates``

  - Removed compatibility layer for pre-v0.4 API. [#4447]

  - Added ``copy`` keyword-only argument to allow initialisation without
    copying the (possibly large) input coordinate arrays. [#4883]

- ``astropy.cosmology``

  - Improve documentation of z validity range of cosmology objects [#4882]

- ``astropy.io.ascii``

  - Add a way to control HTML escaping when writing a table as an HTML file. [#4423]

- ``astropy.io.fits``

  - Two optional boolean arguments ``ignore_missing`` and ``remove_all`` are
    added to ``Header.remove``. [#5020]

- ``astropy.modeling``

  - Renamed ``Redshift`` model to ``RedshiftScaleFactor``. [#3672]

  - Inputs (``coords`` and ``out``) to ``render`` function in ``Model`` are
    converted to float. [#4697]

  - ``RotateNative2Celestial`` and ``RotateCelestial2Native`` are now
    implemented as subclasses of ``EulerAngleRotation``. [#4881, #4940]

- ``astropy.nddata``

  - ``NDDataBase`` does not set the private uncertainty property anymore. This
    only affects you if you subclass ``NDDataBase`` directly. [#4270]

  - ``NDDataBase``: the ``uncertainty``-setter is removed. A similar one is
    added in ``NDData`` so this also only affects you if you subclassed
    ``NDDataBase`` directly. [#4270]

  - ``NDDataBase``: ``uncertainty``-getter returns ``None`` instead of the
    private uncertainty and is now abstract. This getter is moved to
    ``NDData`` so it only affects direct subclasses of ``NDDataBase``. [#4270]

  - ``NDData`` accepts a Quantity-like data and an explictly given unit.
    Before a ValueError was raised in this case. The final instance will use the
    explicitly given unit-attribute but doesn't check if the units are
    convertible and the data will not be scaled. [#4270]

  - ``NDData`` : the given mask, explicit or implicit if the data was masked,
    will be saved by the setter. It will not be saved directly as the private
    attribute. [#4879]

  - ``NDData`` accepts an additional argument ``copy`` which will copy every
    parameter before it is saved as attribute of the instance. [#4270]

  - ``NDData``: added an ``uncertainty.getter`` that returns the private
    attibute. It is equivalent to the old ``NDDataBase.uncertainty``-getter.
    [#4270]

  - ``NDData``: added an ``uncertainty.setter``. It is slightly modified with
    respect to the old ``NDDataBase.uncertainty``-setter. The changes include:

    - if the uncertainty has no uncertainty_type an info message is printed
      instead of a TypeError and the uncertainty is saved as
      ``UnknownUncertainty`` except the uncertainty is None. [#4270]

    - the requirement that the uncertainty_type of the uncertainty needs to be a
      string was removed. [#4270]

    - if the uncertainty is a subclass of NDUncertainty the parent_nddata
      attribute will be set so the uncertainty knows to which data it belongs.
      This is also a Bugfix. [#4152, #4270]

  - ``NDData``: added a ``meta``-getter, which will set and return an empty
    OrderedDict if no meta was previously set. [#4509, #4469]

  - ``NDData``: added an ``meta``-setter. It requires that the meta is
    dictionary-like (it also accepts Headers or ordered dictionaries and others)
    or None. [#4509, #4469, #4921]

  - ``NDArithmeticMixin``: The operand in arithmetic methods (``add``, ...)
    doesn't need to be a subclass of ``NDData``. It is sufficient if it can be
    converted to one. This conversion is done internally. [#4272]

  - ``NDArithmeticMixin``: The arithmetic methods allow several new arguments to
    control how or if different attributes of the class will be processed during
    the operation. [#4272]

  - ``NDArithmeticMixin``: Giving the parameter ``propagate_uncertainties`` as
    positional keyword is deprecated and will be removed in the future. You now
    need to specify it as keyword-parameter. Besides ``True`` and ``False`` also
    ``None`` is now a valid value for this parameter. [#4272, #4851]

  - ``NDArithmeticMixin``: The wcs attribute of the operands is not compared and
    thus raises no ValueError if they differ, except if a ``compare_wcs``
    parameter is specified. [#4272]

  - ``NDArithmeticMixin``: The arithmetic operation was split from a general
    ``_arithmetic`` method to different specialized private methods to allow
    subclasses more control on how the attributes are processed without
    overriding ``_arithmetic``. The ``_arithmetic`` method is now used to call
    these other methods. [#4272]

  - ``NDSlicingMixin``: If the attempt at slicing the mask, wcs or uncertainty
    fails with a ``TypeError`` a Warning is issued instead of the TypeError. [#4271]

  - ``NDUncertainty``: ``support_correlated`` attribute is deprecated in favor of
    ``supports_correlated`` which is a property. Also affects
    ``StdDevUncertainty``. [#4272]

  - ``NDUncertainty``: added the ``__init__`` that was previously implemented in
    ``StdDevUncertainty`` and takes an additional ``unit`` parameter. [#4272]

  - ``NDUncertainty``: added a ``unit`` property without setter that returns the
    set unit or if not set the unit of the parent. [#4272]

  - ``NDUncertainty``: included a ``parent_nddata`` property similar to the one
    previously implemented in StdDevUncertainty. [#4272]

  - ``NDUncertainty``: added an ``array`` property with setter. The setter will
    convert the value to a plain numpy array if it is a list or a subclass of a
    numpy array. [#4272]

  - ``NDUncertainty``: ``propagate_multiply`` and similar were removed. Before
    they were abstract properties and replaced by methods with the same name but
    with a leading underscore. The entry point for propagation is a method
    called ``propagate``. [#4272]

  - ``NDUncertainty`` and subclasses: implement a representation (``__repr__``).
    [#4787]

  - ``StdDevUncertainty``: error propagation allows an explicitly given
    correlation factor, which may be a scalar or an array which will be taken
    into account during propagation.
    This correlation must be determined manually and is not done by the
    uncertainty! [#4272]

  - ``StdDevUncertainty``: the ``array`` is converted to a plain numpy array
    only if it's a list or a subclass of numpy.ndarray. Previously it was always
    cast to a numpy array but also allowed subclasses. [#4272]

  - ``StdDevUncertainty``: setting the ``parent_nddata`` does not compare if the
    shape of it's array is identical to the parents data shape. [#4272]

  - ``StdDevUncertainty``: the ``array.setter`` doesn't compare if the array has
    the same shape as the parents data. [#4272]

  - ``StdDevUncertainty``: deprecated ``support_correlated`` in favor of
    ``supports_correlated``. [#4272, #4828]

  - ``StdDevUncertainty``: deprecated ``propagate_add`` and similar methods in
    favor of ``propagate``. [#4272, #4828]

  - Allow ``data`` to be a named argument in ``NDDataArray``. [#4626]

- ``astropy.table``

  - ``operations.unique`` now has a ``keep`` parameter, which allows
    one to select whether to keep the first or last row in a set of
    duplicate rows, or to remove all rows that are duplicates. [#4632]

  - ``QTable`` now behaves more consistently by making columns act as a
    ``Quantity`` even if they are assigned a unit after the table is
    created. [#4497, #4884]

- ``astropy.units``

  - Remove deprecated ``register`` argument for Unit classes. [#4448]

- ``astropy.utils``

  - The astropy.utils.compat.argparse module has now been deprecated. Use the
    Python 'argparse' module directly instead. [#4462]

  - The astropy.utils.compat.odict module has now been deprecated. Use the
    Python 'collections' module directly instead. [#4466]

  - The astropy.utils.compat.gzip module has now been deprecated. Use the
    Python 'gzip' module directly instead. [#4464]

  - The deprecated ``ScienceStateAlias`` class has been removed. [#2767, #4446]

  - The astropy.utils.compat.subprocess module has now been deprecated. Use the
    Python 'subprocess' module instead. [#4483]

  - The astropy.utils.xml.unescaper module now also unescapes ``'%2F'`` to
    ``'/'`` and ``'&&'`` to ``'&'`` in a given URL. [#4699]

  - The astropy.utils.metadata.MetaData descriptor has now two optional
    parameters: doc and copy. [#4921]

  - The default IERS (Earth rotation) data now is now auto-downloaded via a
    new class IERS_Auto.  When extrapolating UT1-UTC or polar motion values
    outside the available time range, the values are now clipped at the last
    available value instead of being linearly extrapolated. [#4436]

- ``astropy.wcs``

  - WCS objects can now be initialized with an ImageHDU or
    PrimaryHDU object. [#4493, #4505]

  - astropy.wcs now issues an INFO message when the header has SIP coefficients but
    "-SIP" is missing from CTYPE. [#4814]

Bug fixes
^^^^^^^^^

- ``astropy.coordinates``

  - Ameliorate a problem with ``get_sun`` not round-tripping due to
    approximations in the light deflection calculation. [#4952]

  - Ensure that ``angle_utilities.position_angle`` accepts floats, as stated
    in the docstring. [#3800]
    
  - Ensured that transformations for ``GCRS`` frames are correct for 
    non-geocentric observers. [#4986]

<<<<<<< HEAD
=======
  - Fixed a problem with the ``Quantity._repr_latex_`` method causing errors
    when showing an ``EarthLocation`` in a Jupyter notebook. [#4542, #5068]

- ``astropy.cosmology``

>>>>>>> 1f4f83d8
- ``astropy.io.ascii``

  - Fix a problem where the fast reader (with use_fast_converter=False) can
    fail on non-US locales. [#4363]

  - Fix astropy.io.ascii.read handling of units for IPAC formatted files.
    Columns with no unit are treated as unitless not dimensionless. [#4867,
    #4947]

  - Fix problems the header parsing in the sextractor reader. [#4603, #4910]

- ``astropy.io.fits``

  - ``GroupsHDU.is_image`` property is now set to ``False``. [#4742]

  - Ensure scaling keywords are removed from header when unsigned integer data
    is converted to signed type. [#4974, #5053]

- ``astropy.io.misc``

- ``astropy.io.votable``

  - The astropy.io.votable.validator.html module is updated to handle division
    by zero when generating validation report. [#4699]

  - KeyError when converting Table v1.2 numeric arrays fixed. [#4782]

- ``astropy.modeling``

  - Refactored ``AiryDisk2D``, ``Sersic1D``, and ``Sersic2D`` models
    to be able to combine them as classes as well as instances. [#4720]

  - Modified the "LevMarLSQFitter" class to use the weights in the
    calculation of the Jacobian. [#4751]

- ``astropy.nddata``

  - ``NDData`` giving masked_Quantities as data-argument will use the
    implicitly passed mask, unit and value. [#4270]

  - ``NDData`` using a subclass implementing ``NDData`` with
    ``NDArithmeticMixin`` now allows error propagation. [#4270]

  - Fixed memory leak that happened when uncertainty of ``NDDataArray`` was
    set. [#4825, #4862]

  - ``StdDevUncertainty``: During error propagation the unit of the uncertainty
    is taken into account. [#4272]

  - ``NDArithmeticMixin``: ``divide`` and ``multiply`` yield correct
    uncertainties if only one uncertainty is set. [#4152, #4272]

- ``astropy.stats``

  - Fix ``sigma_clipped_stats`` to use the ``axis`` argument. [#4726, #4808]

- ``astropy.table``

  - Fixed bug where Tables created from existing Table objects were not
    inheriting the ``primary_key`` attribute. [#4672, #4930]

  - Provide more detail in the error message when reading a table fails due to a
    problem converting column string values. [#4759]

- ``astropy.units``

  - Exponentation using a ``Quantity`` with a unit equivalent to dimensionless
    as base and an ``array``-like exponent yields the correct result. [#4770]

- ``astropy.utils``

  - The astropy.utils.compat.fractions module has now been deprecated. Use the
    Python 'fractions' module directly instead. [#4463]

  - Added ``format_doc`` decorator which allows to replace and/or format the
    current docstring of an object. [#4242]

  - Attributes using the astropy.utils.metadata.MetaData descriptor are now
    included in the sphinx documentation. [#4921]

- ``astropy.vo``

  - Relaxed expected accuracy of Cone Search prediction test to reduce spurious
    failures. [#4382]

- ``astropy.wcs``

  - astropy.wcs.to_header removes "-SIP" from CTYPE when SIP coefficients
    are not written out, i.e. ``relax`` is either ``False`` or ``None``.
    astropy.wcs.to_header appends "-SIP" to CTYPE when SIP coefficients
    are written out, i.e. ``relax=True``. [#4814]

  - Made ``wcs.bounds_check`` call ``wcsprm_python2c``, which means it
    works even if ``wcs.set`` has not been called yet. [#4957].
  - WCS objects can no longer be reverse-indexed, which was technically
    permitted but incorrectly implemented previously [#4962]

Other Changes and Additions
^^^^^^^^^^^^^^^^^^^^^^^^^^^

- Python 2.6 is no longer supported. [#4486]

- The bundled version of py.test has been updated to 2.8.3. [#4349]

- Reduce Astropy's import time (``import astropy``) by almost a factor 2. [#4649]

- Cython prerequisite for building changed to v0.19 in install.rst [#4705,
  #4710, #4719]

- All astropy.modeling functionality that was deprecated in Astropy 1.0 has
  been removed. [#4857]

- Added instructions for installing Astropy into CASA. [#4840]

- Added an example gallery to the docs demonstrating short
  snippets/examples. [#4734]


1.1.2 (2016-03-10)
------------------

New Features
^^^^^^^^^^^^

- ``astropy.wcs``

  - The ``astropy.wcs`` module now exposes ``WCSHDO_P*`` constants that can be
    used to allow more control over output precision when using the ``relax``
    keyword argument. [#4616]

Bug Fixes
^^^^^^^^^

- ``astropy.io.ascii``

  - Fixed handling of CDS data file when no description is given and also
    included stripping out of markup for missing value from description. [#4437, #4474]

- ``astropy.io.fits``

  - Fixed possible segfault during error handling in FITS tile
    compression. [#4489]

  - Fixed crash on pickling of binary table columns with the 'X', 'P', or
    'Q' format. [#4514]

  - Fixed memory / reference leak that could occur when copying a ``FITS_rec``
    object (the ``.data`` for table HDUs). [#520]

  - Fixed a memory / reference leak in ``FITS_rec`` that occurred in a wide
    range of cases, especially after writing FITS tables to a file, but in
    other cases as well. [#4539]

- ``astropy.modeling``

  - Fix a bug to allow instantiation of a modeling class having a parameter
    with a custom setter that takes two parameters ``(value, model)`` [#4656]

- ``astropy.table``

  - Fixed bug when replacing a table column with a mixin column like
    Quantity or Time. [#4601]

  - Disable initial ordering in jsviewer (``show_in_browser``,
    ``show_in_notebook``) to respect the order from the Table. [#4628]

- ``astropy.units``

  - Fixed sphinx issues on plotting quantites. [#4527]

- ``astropy.utils``

  - Fixed latex representation of function units. [#4563]

  - The ``zest.releaser`` hooks included in Astropy are now injected locally to
    Astropy, rather than being global. [#4650]

- ``astropy.visualization``

  - Fixed ``fits2bitmap`` script to allow ext flag to contain extension
    names or numbers. [#4468]

  - Fixed ``fits2bitmap`` default output filename generation for
    compressed FITS files. [#4468]

  - Fixed ``quantity_support`` to ensure its conversion returns ndarray
    instances (needed for numpy >=1.10). [#4654]

- ``astropy.wcs``

  - Fixed possible exception in handling of SIP headers that was introduced in
    v1.1.1. [#4492]

  - Fixed a bug that caused WCS objects with a high dynamic range of values for
    certain parameters to lose precision when converted to a header. This
    occurred for example in cases of spectral cubes, where a spectral axis in
    Hz might have a CRVAL3 value greater than 1e10 but the spatial coordinates
    would have CRVAL1/2 values 8 to 10 orders of magnitude smaller. This bug
    was present in Astropy 1.1 and 1.1.1 but not 1.0.x. This has now been fixed
    by ensuring that all WCS keywords are output with 14 significant figures by
    default. [#4616]

Other Changes and Additions
^^^^^^^^^^^^^^^^^^^^^^^^^^^

- Updated bundled astropy-helpers to v1.1.2. [#4678]

- Updated bundled copy of WCSLIB to 5.14. [#4579]


1.1.1 (2016-01-08)
------------------

New Features
^^^^^^^^^^^^

- ``astropy.io.registry``

  - Allow ``pathlib.Path`` objects (available in Python 3.4 and later) for
    specifying the file name in registry read / write functions. [#4405]

- ``astropy.utils``

  - ``console.human_file_size`` now accepts quantities with byte-equivalent
    units [#4373]

Bug Fixes
^^^^^^^^^

- ``astropy.analytic_functions``

  - Fixed the blackbody functions' handling of overflows on some platforms
    (Windows with MSVC, older Linux versions) with a buggy ``expm1`` function.
    [#4393]

- ``astropy.io.fits``

  - Fixed an bug where updates to string columns in FITS tables were not saved
    on Python 3. [#4452]

Other Changes and Additions
^^^^^^^^^^^^^^^^^^^^^^^^^^^

- Updated bundled astropy-helpers to v1.1.1. [#4413]


1.1 (2015-12-11)
----------------

New Features
^^^^^^^^^^^^

- ``astropy.config``

  - Added new tools ``set_temp_config`` and ``set_temp_cache`` which can be
    used either as function decorators or context managers to temporarily
    use alternative directories in which to read/write the Astropy config
    files and download caches respectively.  This is especially useful for
    testing, though ``set_temp_cache`` may also be used as a way to provide
    an alternative (application specific) download cache for large data files,
    rather than relying on the default cache location in users' home
    directories. [#3975]

- ``astropy.constants``

  - Added the Thomson scattering cross-section. [#3839]

- ``astropy.convolution``

  - Added Moffat2DKernel. [#3965]

- ``astropy.coordinates``

  - Added ``get_constellation`` function and ``SkyCoord.get_constellation``
    convenience method to determine the constellation that a coordinate
    is in. [#3758]

  - Added ``PrecessedGeocentric`` frame, which is based on GCRS, but precessed
    to a specific requested mean equinox. [#3758]

  - Added ``Supergalactic`` frame to support de Vaucouleurs supergalactic
    coordinates. [#3892]
  - ``SphericalRepresentation`` now has a ``._unit_representation`` class attribute to specify
    an equivalent UnitSphericalRepresentation. This allows subclasses of
    representations to pair up correctly. [#3757]

  - Added functionality to support getting the locations of observatories by
    name. See ``astropy.coordinates.EarthLocation.of_site``. [#4042]

  - Added ecliptic coordinates, including ``GeocentricTrueEcliptic``,
    ``BarycentricTrueEcliptic``, and ``HeliocentricTrueEcliptic``. [#3749]

- ``astropy.cosmology``

  - Add Planck 2015 cosmology [#3476]

  - Distance calculations now > 20-40x faster for the supplied
    cosmologies due to implementing Cython scalar versions of
    ``FLRW.inv_efunc``.[#4127]

- ``astropy.io.ascii``

  - Automatically use ``guess=False`` when reading if the file ``format`` is
    provided and the format parameters are uniquely specified.  This update
    also removes duplicate format guesses to improve performance. [#3418]

  - Calls to ascii.read() for fixed-width tables may now omit one of the keyword
    arguments ``col_starts`` or ``col_ends``. Columns will be assumed to begin and
    end immediately adjacent to each other. [#3657]

  - Add a function ``get_read_trace()`` that returns a traceback of the
    attempted read formats for the last call to ``astropy.io.ascii.read``. [#3688]

  - Supports LZMA decompression via ``get_readable_fileobj`` [#3667]

  - Allow ``-`` character is Sextractor format column names. [#4168]

  - Improve DAOphot reader to read multi-aperture files [#3535, #4207]

- ``astropy.io.fits``

  - Support reading and writing from bzip2 compressed files. i.e. ``.fits.bz2``
    files. [#3789]

  - Included a new command-line script called ``fitsinfo`` to display
    a summary of the HDUs in one or more FITS files. [#3677]

- ``astropy.io.misc``

  - Support saving all meta information, description and units of tables and columns
    in HDF5 files [#4103]

- ``astropy.io.votable``

  - A new method was added to ``astropy.io.votable.VOTable``,
    ``get_info_by_id`` to conveniently find an ``INFO`` element by its
    ``ID`` attribute. [#3633]

  - Instances in the votable tree now have better ``__repr__`` methods. [#3639]

- ``astropy.logger.py``

  - Added log levels (e.g., DEBUG, INFO, CRITICAL) to ``astropy.log`` [#3947]

- ``astropy.modeling``

  - Added a new ``Parameter.validator`` interface for setting a validation
    method on individual model parameters.  See the ``Parameter``
    documentation for more details. [#3910]

  - The projection classes that are named based on the 3-letter FITS
    WCS projections (e.g. ``Pix2Sky_TAN``) now have aliases using
    longer, more descriptive names (e.g. ``Pix2Sky_Gnomonic``).
    [#3583]

  - All of the standard FITS WCS projection types have been
    implemented in ``astropy.modeling.projections`` (by wrapping
    WCSLIB). [#3906]

  - Added ``Sersic1D`` and ``Sersic2D`` model classes. [#3889]

  - Added the Voigt profile to existing models. [#3901]

  - Added ``bounding_box`` property and ``render_model`` function [#3909]

- ``astropy.nddata``

  - Added ``block_reduce`` and ``block_replicate`` functions. [#3453]

  - ``extract_array`` now offers different options to deal with array
    boundaries [#3727]

  - Added a new ``Cutout2D`` class to create postage stamp image cutouts
    with optional WCS propagation. [#3823]

- ``astropy.stats``

  - Added ``sigma_lower`` and ``sigma_upper`` keywords to
    ``sigma_clip`` to allow for unsymmetric clipping. [#3595]

  - Added ``cenfunc``, ``stdfunc``, and ``axis`` keywords to
    ``sigma_clipped_stats``. [#3792]

  - ``sigma_clip`` automatically masks invalid input values (NaNs, Infs) before
    performing the clipping [#4051]

  - Added the ``histogram`` routine, which is similar to ``np.histogram`` but
    includes several additional options for automatic determination of optimal
    histogram bins. Associated helper routines include ``bayesian_blocks``,
    ``friedman_bin_width``, ``scott_bin_width``, and ``knuth_bin_width``.
    This functionality was ported from the astroML_ library. [#3756]

  - Added the ``bayesian_blocks`` routine, which implements a dynamic algorithm
    for locating change-points in various time series. [#3756]
  - A new function ``poisson_conf_interval()`` was added to allow easy calculation
    of several standard formulae for the error bars on the mean of a Poisson variable
    estimated from a single sample.

- ``astropy.table``

  - ``add_column()`` and ``add_columns()`` now have ``rename_duplicate``
    option to rename new column(s) rather than raise exception when its name
    already exists. [#3592]

  - Added ``Table.to_pandas`` and ``Table.from_pandas`` for converting to/from
    pandas dataframes. [#3504]

  - Initializing a ``Table`` with ``Column`` objects no longer requires
    that the column ``name`` attribute be defined. [#3781]

  - Added an ``info`` property to ``Table`` objects which provides configurable
    summary information about the table and its columns. [#3731]

  - Added an ``info`` property to column classes (``Column`` or mixins).  This
    serves a dual function of providing configurable summary information about
    the column, and acting as a manager of column attributes such as
    name, format, or description. [#3731]

  - Updated table and column representation to use the ``dtype_info_name``
    function for the dtype value.  Removed the default "masked=False"
    from the table representation. [#3868, #3869]

  - Updated row representation to be consistent with the corresponding
    table representation for that row.  Added HTML representation so a
    row displays nicely in IPython notebook.

  - Added a new table indexing engine allowing for the creation of
    indices on one or more columns of a table using ``add_index``. These
    indices enable new functionality such as searching for rows by value
    using ``loc`` and ``iloc``, as well as increased performance for
    certain operations. [#3915, #4202]

  - Added capability to include a structured array or recarray in a table
    as a mixin column.  This allows for an approximation of nested tables.
    [#3925]

  - Added ``keep_byteorder`` option to ``Table.as_array()``.  See the
    "API Changes" section below. [#4080]

  - Added a new method ``Table.replace_column()`` to replace an existing
    column with a new data column. [#4090]

  - Added a ``tableclass`` option to ``Table.pformat()`` to allow specifying
    a list of CSS classes added to the HTML table. [#4131]

  - New CSS for jsviewer table [#2917, #2982, #4174]

  - Added a new ``Table.show_in_notebook`` method that shows an interactive view
    of a Table (similar to ``Table.show_in_browser(jsviewer=True)``) in an
    Python/Jupyter notebook. [#4197]

  - Added column alignment formatting for better pprint viewing
    experience. [#3644]

- ``astropy.tests``

  - Added new test config options, ``config_dir`` and ``cache_dir``  (these
    can be edited in ``setup.cfg`` or as extra command-line options to
    py.test) for setting the locations to use for the Astropy config files
    and download caches (see also the related ``set_temp_config/cache``
    features added in ``astropy.config``). [#3975]

- ``astropy.time``

  - Add support for FITS standard time strings. [#3547]

  - Allow the ``format`` attribute to be updated in place to change the
    default representation of a ``Time`` object. [#3673]

  - Add support for shape manipulation (reshape, ravel, etc.). [#3224]

  - Add argmin, argmax, argsort, min, max, ptp, sort methods. [#3681]

  - Add ``Time.to_datetime`` method for converting ``Time`` objects to
    timezone-aware datetimes. [#4119, #4124]

- ``astropy.units``

  - Added furlong to imperial units. [#3529]
  - Added mil to imperial units. [#3716]
  - Added stone to imperial units. [#4192]
  - Added Earth Mass (``M_earth``) and Jupiter mass (``M_jup``) to units [#3907]

  - Added support for functional units, in particular the logarithmic ones
    ``Magnitude``, ``Decibel``, and ``Dex``. [#1894]

  - Quantities now work with the unit support in matplotlib.  See
    :ref:`plotting-quantities`. [#3981]

  - Clarified imperial mass measurements and added pound force (lbf),
    kilopound (kip), and pound per square inch (psi). [#3409]

- ``astropy.utils``

  - Added new ``OrderedDescriptor`` and ``OrderedDescriptorContainer`` utility
    classes that make it easier to implement classes with declarative APIs,
    wherein class-level attributes have an inherit "ordering" to them that is
    specified by the order in which those attributes are defined in the class
    declaration (by defining them using special descriptors that have
    ``OrderedDescriptor`` as a base class).  See the API documentation for
    these classes for more details. Coordinate frames and models now use this
    interface. [#3679]

  - The ``get_pkg_data_*`` functions now take an optional ``package`` argument
    which allows specifying any package to read package data filenames or
    content out of, as opposed to only being able to use data from the package
    that the function is called from. [#4079]

  - Added function ``dtype_info_name`` to the ``data_info`` module to provide
    the name of a ``dtype`` for human-readable informational purposes. [#3868]

  - Added ``classproperty`` decorator--this is to ``property`` as
    ``classmethod`` is to normal instance methods. [#3982]
  - ``iers.open`` now handles network URLs, as well as local paths. [#3850]

  - The ``astropy.utils.wraps`` decorator now takes an optional
    ``exclude_args`` argument not shared by the standard library ``wraps``
    decorator (as it is unique to the Astropy version's ability of copying
    the wrapped function's argument signature).  ``exclude_args`` allows
    certain arguments on the wrapped function to be excluded from the signature
    of the wrapper function.  This is particularly useful when wrapping an
    instance method as a function (to exclude the ``self`` argument). [#4017]

  - ``get_readable_fileobj`` can automatically decompress LZMA ('.xz')
    files using the ``lzma`` module of Python 3.3+ or, when available, the
    ``backports.lzma`` package on earlier versions. [#3667]

  - The ``resolve_name`` utility now accepts any number of additional
    positional arguments that are automatically dotted together with the
    first ``name`` argument. [#4083]

  - Added ``is_url_in_cache`` for resolving paths to cached files via URLS
    and checking if files exist. [#4095]

  - Added a ``step`` argument to the ``ProgressBar.map`` method to give
    users control over the update frequency of the progress bar. [#4191]

- ``astropy.visualization``

  - Added a function / context manager ``quantity_support`` for enabling
    seamless ploting of ``Quantity`` instances in matplotlib. [#3981]

  - Added the ``hist`` function, which is similar to ``plt.hist`` but
    includes several additional options for automatic determination of optimal
    histogram bins. This functionality was ported from the astroML_ library.
    [#3756]

- ``astropy.wcs``

  - The included version of wcslib has been upgraded to 5.10. [#3992, #4239]

    The minimum required version of wcslib in the 4.x series remains 4.24.

    The minimum required version of wcslib in the 5.x series is
    5.8.  Building astropy against a wcslib 5.x prior to 5.8
    will raise an ``ImportError`` when ``astropy.wcs`` is imported.

    The wcslib changes relevant to astropy are:

    - The FITS headers returned by ``astropy.wcs.WCS.to_header`` and
      ``astropy.wcs.WCS.to_header_string`` now include values with
      more precision.  This will result in numerical differences in
      your results if you convert ``astropy.wcs.WCS`` objects to FITS
      headers and use the results.

    - ``astropy.wcs.WCS`` now recognises the ``TPV``, ``TPD``,
      ``TPU``, ``DSS``, ``TNX`` and ``ZPX`` polynomial distortions.

    - Added relaxation flags to allow ``PC0i_0ja``, ``PV0j_0ma``, and
      ``PS0j_0ma`` (i.e. with leading zeroes on the index).

    - Tidied up error reporting, particularly relating to translating
      status returns from lower-level functions.

    - Changed output formatting of floating point values in
      ``to_header``.

  - Enhanced text representation of ``WCS`` objects. [#3604]

- The ``astropy.tests.helper`` module is now part of the public API (and has a
  documentation page).  This module was in previous releases of astropy,
  but was not considered part of the public API until now. [#3890]

.. _astroML: http://astroML.org

- There is a new function ``astropy.online_help`` to search the
  astropy documentation and display the result in a web
  browser. [#3642]

API changes
^^^^^^^^^^^

- ``astropy.cosmology``

  - ``FLRW._tfunc`` and ``FLRW._xfunc`` are marked as deprecated.  Users
    should use the new public interfaces ``FLRW.lookback_time_integrand``
    and ``FLRW.abs_distance_integrand`` instead. [#3767]

- ``astropy.io.ascii``

  - The default header line processing was made to be consistent with data line
    processing in that it now ignores blank lines that may have whitespace
    characters.  Any code that explicitly specifies a ``header_start`` value
    for parsing a file with blank lines in the header containing whitespace will
    need to be updated. [#2654]

- ``astropy.io.fits``

  - The ``uint`` argument to ``fits.open`` is now True by default; that is,
    arrays using the FITS unsigned integer convention will be detected, and
    read as unsigned integers by default.  A new config option for
    ``io.fits``, ``enable_uint``, can be changed to False to revert to the
    original behavior of ignoring the ``uint`` convention unless it is
    explicitly requested with ``uint=True``. [#3916]

  - The ``ImageHDU.NumCode`` and ``ImageHDU.ImgCode`` attributes (and same
    for other classes derived from ``_ImageBaseHDU``) are deprecated.  Instead,
    the ``astropy.io.fits`` module-level constants ``BITPIX2DTYPE`` and
    ``DTYPE2BITPIX`` can be used. [#3916]

- ``astropy.modeling``

  - Note: Comparisons of model parameters with array-like values now
    yields a Numpy boolean array as one would get with normal Numpy
    array comparison.  Previously this returned a scalar True or False,
    with True only if the comparison was true for all elements compared,
    which could lead to confusing circumstances. [#3912]

  - Using ``model.inverse = None`` to reset a model's inverse to its
    default is deprecated.  In the future this syntax will explicitly make
    a model not have an inverse (even if it has a default).  Instead, use
    ``del model.inverse`` to reset a model's inverse to its default (if it
    has a default, otherwise this just deletes any custom inverse that has
    been assigned to the model and is still equivalent to setting
    ``model.inverse = None``). [#4236]

  - Adds a ``model.has_user_inverse`` attribute which indicates whether or not
    a user has assigned a custom inverse to ``model.inverse``.  This is just
    for informational purposes, for example, for software that introspects
    model objects. [#4236]

  - Renamed the parameters of ``RotateNative2Celestial`` and
    ``RotateCelestial2Native`` from ``phi``, ``theta``, ``psi`` to
    ``lon``, ``lat`` and ``lon_pole``. [#3578]

  - Deprecated the ``Pix2Sky_AZP.check_mu`` and ``Sky2Pix_AZP.check_mu``
    methods (these were obscure "accidentally public" methods that were
    probably not used by anyone). [#3910]

  - Added a phase parameter to the Sine1D model. [#3807]

- ``astropy.stats``

  - Renamed the ``sigma_clip`` ``sig`` keyword as ``sigma``. [#3595]

  - Changed the ``sigma_clip`` ``varfunc`` keyword to ``stdfunc``. [#3595]

  - Renamed the ``sigma_clipped_stats`` ``mask_val`` keyword to
    ``mask_value``. [#3595]

  - Changed the default ``iters`` keyword value to 5 in both the
    ``sigma_clip`` and ``sigma_clipped_stats`` functions. [#4067]

- ``astropy.table``

  - ``Table.as_array()`` always returns a structured array with each column in
    the system's native byte order.  The optional ``keep_byteorder=True``
    option will keep each column's data in its original byteorder. [#4080]

  - ``Table.simple_table()`` now creates tables with int64 and float64 types
    instead of int32 and float64. [#4114]

  - An empty table can now be initialized without a ``names`` argument as long
    as a valid ``dtype`` argument (with names embedded) is supplied. [#3977]

- ``astropy.time``

  - The ``astropy_time`` attribute and time format has been removed from the
    public interface.  Existing code that instantiates a new time object using
    ``format='astropy_time'`` can simply omit the ``format``
    specification. [#3857]

- ``astropy.units``

  - Single-item ``Quantity`` instances with record ``dtype`` will now have
    their ``isscalar`` property return ``True``, consistent with behaviour for
    numpy arrays, where ``np.void`` records are considered scalar. [#3899]

  - Three changes relating to the FITS unit format [#3993]:

    - The FITS unit format will no longer parse an arbitrary number as a
      scale value.  It must be a power of 10 of the form ``10^^k``,
      ``10^k``, ``10+k``, ``10-k`` and ``10(k)``. [#3993]

    - Scales that are powers of 10 can be written out.  Previously, any
      non-1.0 scale was rejected.

    - The ``*`` character is accepted as a separator between the scale
      and the units.

  - Unit formatter classes now require the ``parse`` and ``to_string``
    methods are now required to be classmethods (and the formatter
    classes themselves are assumed to be singletons that are not
    instantiated).  As unit formatters are mostly an internal implementation
    detail this is not likely to affect any users. [#4001]

  - CGS E&M units are now defined separately from SI E&M units, and have
    distinct physical types. [#4255, #4355]

- ``astropy.utils``

  - All of the ``get_pkg_data_*`` functions take an optional ``package``
    argument as their second positional argument.  So any code that previously
    passed other arguments to these functions as positional arguments might
    break.  Use keyword argument passing instead to mitigate this. [#4079]

  - ``astropy.utils.iers`` now uses a ``QTable`` internally, which means that
    the numerical columns are stored as ``Quantity``, with full support for
    units.  Furthermore, the ``ut1_utc`` method now returns a ``Quantity``
    instead of a float or an array (as did ``pm_xy`` already). [#3223]

  -  ``astropy.utils.iers`` now throws an ``IERSRangeError``, a subclass
     of ``IndexError``, rather than a raw ``IndexError``.  This allows more
     fine-grained catching of situations where a ``Time`` is beyond the range
     of the loaded IERS tables. [#4302]

- ``astropy.wcs``

  - When compiled with wcslib 5.9 or later, the FITS headers returned
    by ``astropy.wcs.WCS.to_header`` and
    ``astropy.wcs.WCS.to_header_string`` now include values with more
    precision.  This will result in numerical differences in your
    results if you convert ``astropy.wcs.WCS`` objects to FITS headers
    and use the results.

  - If NAXIS1 or NAXIS2 is not passed with the header object to
    WCS.calc_footprint, a ValueError is raised. [#3557]

Bug fixes
^^^^^^^^^

- ``astropy.constants``

  - The constants ``Ry`` and ``u`` are now properly used inside the
    corresponding units.  The latter have changed slightly as a result. [#4229]

- ``astropy.coordinates``

  - Internally, ``coordinates`` now consistently uses the appropriate time
    scales for using ERFA functions. [#4302]

- ``astropy.io.ascii``

  - Fix a segfault in the fast C parser when one of the column headers
    is empty [#3545].

  - Fix several bugs that prevented the fast readers from being used
    when guessing the file format.  Also improved the read trace
    information to better understand format guessing. [#4115]

  - Fix an underlying problem that resulted in an uncaught TypeError
    exception when reading a CDS-format file with guessing enabled. [#4120]

- ``astropy.modeling``

  - ``Simplex`` fitter now correctly passes additional keywords arguments to
    the scipy solver. [#3966]

  - The keyword ``acc`` (for accuracy) is now correctly accepted by
    ``Simplex``. [#3966]

- ``astropy.units``

  - The units ``Ryd`` and ``u`` are no longer hard-coded numbers, but depend
    on the appropriate values in the ``constants`` module.  As a result, these
    units now imply slightly different conversions.  [#4229]

Other Changes and Additions
^^^^^^^^^^^^^^^^^^^^^^^^^^^

- The ``./setup.py test`` command is now implemented in the ``astropy.tests``
  module again (previously its implementation had been moved into
  astropy-helpers).  However, that made it difficult to synchronize changes
  to the Astropy test runner with changes to the ``./setup.py test`` UI.
  astropy-helpers v1.1 and above will detect this implementation of the
  ``test`` command, when present, and use it instead of the old version that
  was included in astropy-helpers (most users will not notice any difference
  as a result of this change). [#4020]

- The repr for ``Table`` no longer displays ``masked=False`` since tables
  are not masked by default anyway. [#3869]

- The version of ``PLY`` that ships with astropy has been updated to 3.6.

- WCSAxes is now required for doc builds. [#4074]

- The migration guide from pre-v0.4 coordinates has been removed to avoid
  cluttering the ``astropy.coordinates`` documentation with increasingly
  irrelevant material.  To see the migration guide, we recommend you simply look
  to the archived documentation for previous versions, e.g.
  http://docs.astropy.org/en/v1.0/coordinates/index.html#migrating-from-pre-v0-4-coordinates
  [#4203]

- In ``astropy.coordinates``, the transformations between GCRS, CIRS,
  and ITRS have been adjusted to more logically reflect the order in
  which they actually apply.  This should not affect most coordinate
  transformations, but may affect code that is especially sensitive to
  machine precision effects that change when the order in which
  transformations occur is changed. [#4255]

- Astropy v1.1.0 will be the last release series to officially support
  Python 2.6.  A deprecation warning will now be issued when using Astropy
  in Python 2.6 (this warning can be disabled through the usual Python warning
  filtering mechanisms). [#3779]

1.0.11 (unreleased)
-------------------

Bug Fixes
^^^^^^^^^

- ``astropy.config``

- ``astropy.constants``

- ``astropy.convolution``

- ``astropy.coordinates``

- ``astropy.cosmology``

- ``astropy.io.ascii``

- ``astropy.io.fits``

  - Removed raising of AssertionError that could occur after closing or
    deleting compressed image data. [#4690, #4694, #4948]

  - Fixed bug that caused an ignored exception to be displayed under certain
    conditions when terminating a script after using fits.getdata(). [#4977]

- ``astropy.io.misc``

- ``astropy.io.registry``

- ``astropy.io.votable``

- ``astropy.modeling``

- ``astropy.nddata``

- ``astropy.stats``

- ``astropy.sphinx``

- ``astropy.table``

- ``astropy.time``

- ``astropy.units``

- ``astropy.utils``

- ``astropy.vo``

- ``astropy.wcs``

Other Changes and Additions
^^^^^^^^^^^^^^^^^^^^^^^^^^^

1.0.10 (2016-06-09)
-------------------

Bug Fixes
^^^^^^^^^

- ``astropy.coordinates``

  - ``SkyCoord`` objects created before a new frame which has frame attributes
    is created no longer raise ``AttributeError`` when the new attributes are
    accessed [#5021]

  - Fix some errors in the implementation of aberration  for ``get_sun``. [#4979]

- ``astropy.io.ascii``

  - Fix problem reading a zero-length ECSV table with a bool type column. [#5010]

- ``astropy.io.fits``

  - Fix convenience functions (``getdata``, ``getheader``, ``append``,
    ``update``) to close files. [#4786]

- ``astropy.io.votable``

  - The astropy.io.votable.validator.html module is updated to handle division
    by zero when generating validation report. [#4699]

- ``astropy.table``

  - Fixed a bug where ``pprint()`` sometimes raises ``UnicodeDecodeError``
    in Python 2. [#4946]

  - Fix bug when doing outer join on multi-dimensional columns. [#4060]

  - Fixed bug where Tables created from existing Table objects were not
    inheriting the ``primary_key`` attribute. [#4672]

- ``astropy.tests``

  - Fix coverage reporting in Python 3. [#4822]

- ``astropy.units``

  - Duplicates between long and short names are now removed in the ``names``
    and ``aliases`` properties of units. [#5036]

- ``astropy.utils``

  - The astropy.utils.xml.unescaper module now also unescapes ``'%2F'`` to
    ``'/'`` and ``'&&'`` to ``'&'`` in a given URL. [#4699]

  - Fix two problems related to the download cache: clear_download_cache() does
    not work in Python 2.7 and downloading in Python 2.7 and then Python 3
    can result in an exception. [#4810]

- ``astropy.vo``

  - Cache option now properly caches both downloaded JSON database and XML VO
    tables. [#4699]

  - The astropy.vo.validator.conf.conesearch_urls listing is updated to reflect
    external changes to some VizieR Cone Search services. [#4699]

  - VOSDatabase decodes byte-string to UTF-8 instead of ASCII to avoid
    UnicodeDecodeError for some rare cases. Fixed a Cone Search test that is
    failing as a side-effect of #4699. [#4757]

Other Changes and Additions
^^^^^^^^^^^^^^^^^^^^^^^^^^^

- Updated ``astropy.tests`` test runner code to work with Coverage v4.0 when
  generating test coverage reports. [#4176]


1.0.9 (2016-03-10)
------------------

New Features
^^^^^^^^^^^^

- ``astropy.nddata``

  - ``NDArithmeticMixin`` check for matching WCS now works with
    ``astropy.wcs.WCS`` objects [#4499, #4503]

Bug Fixes
^^^^^^^^^

- ``astropy.convolution``

  - Correct a bug in which ``psf_pad`` and ``fft_pad`` would be ignored [#4366]

- ``astropy.io.ascii``

  - Fixed addition of new line characters after last row of data in
    ascii.latex.AASTex. [#4561]

  - Fixed reading of Latex tables where the ``\tabular`` tag is in the first
    line. [#4595]

  - Fix use of plain format strings with the fast writer. [#4517]

  - Fix bug writing space-delimited file when table has empty fields. [#4417]

- ``astropy.io.fits``

  - Fixed possible segfault during error handling in FITS tile
    compression. [#4489]

  - Fixed crash on pickling of binary table columns with the 'X', 'P', or
    'Q' format. [#4514]

  - Fixed memory / reference leak that could occur when copying a ``FITS_rec``
    object (the ``.data`` for table HDUs). [#520]

  - Fixed a memory / reference leak in ``FITS_rec`` that occurred in a wide
    range of cases, especially after writing FITS tables to a file, but in
    other cases as well. [#4539]

- ``astropy.modeling``

  - Fixed display of compound model expressions and components when printing
    compound model instances. [#4414, #4482]

- ``astropy.stats``

  - the input for median_absolute_deviation will not be cast to plain numpy
    arrays when given subclasses of numpy arrays
    (like Quantity, numpy.ma.MaskedArray, etc.) [#4658]

  - Fixed incorrect results when using median_absolute_deviation with masked
    arrays. [#4658]

- ``astropy.utils``

  - The ``zest.releaser`` hooks included in Astropy are now injected locally to
    Astropy, rather than being global. [#4650]

- ``astropy.visualization``

  - Fixed ``fits2bitmap`` script to allow ext flag to contain extension
    names or numbers. [#4468]

  - Fixed ``fits2bitmap`` default output filename generation for
    compressed FITS files. [#4468]


1.0.8 (2016-01-08)
------------------

Bug Fixes
^^^^^^^^^

- ``astropy.io.fits``

  - Fixed an bug where updates to string columns in FITS tables were not saved
    on Python 3. [#4452]

- ``astropy.units``

  - In-place peak-to-peak calculations now work on ``Quantity``. [#4442]

- ``astropy.utils``

  - Fixed ``find_api_page`` to work correctly on python 3.x [#4378, #4379]


1.0.7 (2015-12-04)
------------------

Bug Fixes
^^^^^^^^^

- ``astropy.coordinates``

  - Pickling of ``EarthLocation`` instances now also works on Python 2. [#4304]

``astropy.io.ascii``

  - Fix fast writer so bytestring column output is not prefixed by 'b' in
    Python 3. [#4350]

- ``astropy.io.fits``

  - Fixed a regression that could cause writes of large FITS files to be
    truncated. [#4307]

  - Astropy v1.0.6 included a fix (#4228) for an obscure case where the TDIM
    of a table column is smaller than the repeat count of its data format.
    This updates that fix in such a way that it works with Numpy 1.10 as well.
    [#4266]

- ``astropy.table``

  - Fix a bug when pickling a Table with mixin columns (e.g. Time). [#4098]

- ``astropy.time``

  - Fix incorrect ``value`` attribute for epoch formats like "unix"
    when ``scale`` is different from the class ``epoch_scale``. [#4312]

- ``astropy.utils``

  - Fixed an issue where if ipython is installed but ipykernel is not
    installed then importing astropy from the ipython console gave an
    IPython.kernel deprecation warning. [#4279]

  - Fixed crash that could occur in ``ProgressBar`` when ``astropy`` is
    imported in an IPython startup script. [#4274]

Other Changes and Additions
^^^^^^^^^^^^^^^^^^^^^^^^^^^

- Updated bundled astropy-helpers to v1.0.6. [#4372]


1.0.6 (2015-10-22)
------------------

Bug Fixes
^^^^^^^^^

- ``astropy.analytic_functions``

  - Fixed blackbody analytic functions to properly support arrays of
    temperatures. [#4251]

- ``astropy.coordinates``

  - Fixed errors in transformations for objects within a few AU of the
    Earth.  Included substansive changes to transformation machinery
    that may change distances at levels ~machine precision for other
    objects. [#4254]

- ``astropy.io.fits``

  - ``fitsdiff`` and related functions now do a better job reporting differences
    between values that are different types but have the same representation
    (ex: the string '0' versus the number 0). [#4122]

  - Miscellaneous fixes for supporting Numpy 1.10. [#4228]

  - Fixed an issue where writing a column of unicode strings to a FITS table
    resulted in a quadrupling of size of the column (i.e. the format of the
    FITS column was 4 characters for every one in the original strings).
    [#4228]

  - Added support for an obscure case (but nonetheless allowed by the FITS
    standard) where a column has some TDIMn keyword, but a repeat count in
    the TFORMn column greater than the number of elements implied by the
    TDIMn.  For example TFORMn = 100I, but TDIMn = '(5,5)'.  In this case
    the TDIMn implies 5x5 arrays in the column, but the TFORMn implies
    a 100 element 1-D array in the column.  In this case the TDIM takes
    precedence, and the remaining bytes in the column are ignored. [#4228]

- ``astropy.io.votable``

  - Fixed crash with Python compiler optimization level = 2. [#4231]

- ``astropy.vo``

  - Fixed ``check_conesearch_sites`` with ``parallel=True`` on Python >= 3.3
    and on Windows (it was broken in both those cases for separate reasons).
    [#2970]

Other Changes and Additions
^^^^^^^^^^^^^^^^^^^^^^^^^^^

- All tests now pass against Numpy v1.10.x. This implies nominal support for
  Numpy 1.10.x moving forward (but there may still be unknown issues). For
  example, there is already a known performance issue with tables containing
  large multi-dimensional columns--for example, tables that contain entire
  images in one or more of their columns.  This is a known upstream issue in
  Numpy. [#4259]


1.0.5 (2015-10-05)
------------------

Bug Fixes
^^^^^^^^^

- ``astropy.constants``

  - Rename units -> unit and error -> uncertainty in the ``repr`` and ``str``
    of constants to match attribute names. [#4147]

- ``astropy.coordinates``

  - Fix string representation of ``SkyCoord`` objects transformed into
    the ``AltAz`` frame [#4055, #4057]

  - Fix the ``search_around_sky`` function to allow ``storekdtree`` to be
    ``False`` as was intended. [#4082, #4212]

- ``astropy.io.fits``

  - Fix bug when extending one header (without comments) with another
    (with comments). [#3967]

  - Somewhat improved resource usage for FITS data--previously a new ``mmap``
    was opened for each HDU of a FITS file accessed through an ``HDUList``.
    Each ``mmap`` used up a single file descriptor, causing problems with
    system resource limits for some users.  Now only a single ``mmap`` is
    opened, and shared for the data of all HDUs.  Note: The problem still
    persists with using the "convenience" functions.  For example using
    ``fits.getdata`` will create one ``mmap`` per HDU read this way (as
    opposed to opening the file with ``fits.open`` and accessing the HDUs
    through the ``HDUList`` object). [#4097]

  - Fix bug where reading a file without a newline failed with an
    unrelated / unhelpful exception. [#4160]

- ``astropy.modeling``

  - Cleaned up ``repr`` of models that have no parameters. [#4076]

- ``astropy.nddata``

  - Initializing ``NDDataArray`` from another instance now sets ``flags`` as
    expected and no longer fails when ``uncertainty`` is set [#4129].
    Initializing an ``NDData`` subclass from a parent instance
    (eg. ``NDDataArray`` from ``NDData``) now sets the attributes other than
    ``data`` as it should [#4130, #4137].

- ``astropy.table``

  - Fix an issue with setting fill value when column dtype is changed. [#4088]

  - Fix bug when unpickling a bare Column where the _parent_table
    attribute was not set.  This impacted the Column representation. [#4099]

  - Fix issue with the web browser opening with an empty page, and ensure that
    the url is correctly formatted for Windows. [#4132]

  - Fix NameError in table stack exception message. [#4213]

- ``astropy.utils``

  - ``resolve_name`` no longer causes ``sys.modules`` to be cluttered with
    additional copies of modules under a package imported like
    ``resolve_name('numpy')``. [#4084]

  - ``console`` was updated to support IPython 4.x and Jupyter 1.x.
    This should suppress a ShimWarning that was appearing at
    import of astropy with IPython 4.0 or later. [#4078]

  - Temporary downloaded files created by ``get_readable_fileobj`` when passed
    a URL are now deleted immediately after the file is closed. [#4198]

- ``astropy.visualization``

  - The color for axes labels was set to white. Since white labels on white
    background are hard to read, the label color has been changed to black.
    [#4143]
  - ``ImageNormalize`` now automatically determines ``vmin``/``vmax``
    (via the ``autoscale_None`` method) when they have not been set
    explicitly. [#4117]

- ``astropy.vo``

  - Cone Search validation no longer crashes when the provider gives an
    incomplete test query. It also ensures search radius for a test query
    is not too large to avoid timeout. [#4158, #4159]

Other Changes and Additions
^^^^^^^^^^^^^^^^^^^^^^^^^^^

- Astropy now supports Python 3.5. [#4027]

- Updated bundled version of astropy-helpers to 1.0.5. [#4215]

- Updated tests to support py.test 2.7, and upgraded the bundled copy of
  py.test to v2.7.3. [#4027]


1.0.4 (2015-08-11)
------------------

New Features
^^^^^^^^^^^^

- ``astropy.convolution``

  - Modified Cython functions to release the GIL. This enables convolution
    to be parallelized effectively and gives large speedups when used with
    multithreaded task schedulers such as Dask. [#3949]

API Changes
^^^^^^^^^^^

- ``astropy.coordinates``

  - Some transformations for an input coordinate that's a scalar now correctly
    return a scalar.  This was always the intended behavior, but it may break
    code that has been written to work-around this bug, so it may be viewed as
    an unplanned API change [#3920, #4039]

- ``astropy.visualization``

  - The ``astropy_mpl_style`` no longer sets ``interactive`` to ``True``, but
    instead leaves it at the user preference.  This makes using the style
    compatible with building docs with Sphinx, and other non-interactive
    contexts. [#4030]

Bug Fixes
^^^^^^^^^

- ``astropy.coordinates``

  - Fix bug where coordinate representation setting gets reset to default value
    when coordinate array is indexed or sliced. [#3824]

  - Fixed confusing warning message shown when using dates outside current IERS
    data. [#3844]

  - ``get_sun`` now yields a scalar when the input time is a scalar (this was a
    regression in v1.0.3 from v1.0.2) [#3998, #4039]

  - Fixed bug where some scalar coordinates were incorrectly being changed to
    length-1 array coordinates after transforming through certain frames.
    [#3920, #4039]

  - Fixed bug causing the ``separation`` methods of ``SkyCoord`` and frame
    classes to fail due to infinite recursion [#4033, #4039]

  - Made it so that passing in a list of ``SkyCoord`` objects that are in
    UnitSphericalRepresentation to the ``SkyCoord`` constructor appropriately
    yields a new object in UnitSphericalRepresentation [#3938, #4039]

- ``astropy.cosmology``

  - Fixed wCDM to not ignore the Ob0 parameter on initialization. [#3934]

- ``astropy.io.fits``

  - Fixed crash when updating data in a random groups HDU opened in update
    mode. [#3730]

  - Fixed incorrect checksum / datasum being written when re-writing a scaled
    HDU (i.e. non-trivial BSCALE and/or BZERO) with
    ``do_not_scale_image_data=False``. [#3883]

  - Fixed stray deprecation warning in ``BinTableHDU.copy()``. [#3798]

  - Better handling of the ``BLANK`` keyword when auto-scaling scaled image
    data.  The ``BLANK`` keyword is now removed from the header after
    auto-scaling is applied, and it is restored properly (with floating point
    NaNs replaced by the filler value) when updating a file opened with the
    ``scale_back=True`` argument.  Invalid usage of the ``BLANK`` keyword is
    also better warned about during validation. [#3865]

  - Reading memmaped scaled images won't fail when
    ``do_not_scale_image_data=True`` (that is, since we're just reading the raw
    / physical data there is no reason mmap can't be used). [#3766]

  - Fixed a reference cycle that could sometimes cause FITS table-related
    objects (``BinTableHDU``, ``ColDefs``, etc.) to hang around in memory
    longer than expected. [#4012]

- ``astropy.modeling``

  - Improved support for pickling of compound models, including both compound
    model instances, and new compound model classes. [#3867]

  - Added missing default values for ``Ellipse2D`` parameters. [#3903]

- ``astropy.time``

  - Fixed iteration of scalar ``Time`` objects so that ``iter()`` correctly
    raises a ``TypeError`` on them (while still allowing ``Time`` arrays to be
    iterated). [#4048]

- ``astropy.units``

  - Added frequency-equivalency check when declaring doppler equivalencies
    [#3728]

  - Define ``floor_divide`` (``//``) for ``Quantity`` to be consistent
    ``divmod``, such that it only works where the quotient is dimensionless.
    This guarantees that ``(q1 // q2) * q2 + (q1 % q2) == q1``. [#3817]

  - Fixed the documentation of supported units to correctly report support for
    SI prefixes.  Previously the table of supported units incorrectly showed
    several derived unit as not supporting prefixes, when in fact they do.
    [#3835]

  - Fix a crash when calling ``astropy.units.cds.enable()``.  This will now
    "set" rather than "add" units to the active set to avoid the namespace
    clash with the default units. [#3873]

  - Ensure in-place operations on ``float32`` quantities work. [#4007]

- ``astropy.utils``

  - The ``deprecated`` decorator did not correctly wrap classes that have a
    custom metaclass--the metaclass could be dropped from the deprecated
    version of the class. [#3997]

  - The ``wraps`` decorator would copy the wrapped function's name to the
    wrapper function even when ``'__name__'`` is excluded from the ``assigned``
    argument. [#4016]

- Misc

  - ``fitscheck`` no longer causes scaled image data to be rescaled when
    adding checksums to existing files. [#3884]

  - Fixed an issue where running ``import astropy`` from within the source
    tree did not automatically build the extension modules if the source is
    from a source distribution (as opposed to a git repository). [#3932]

  - Fixed multiple instances of a bug that prevented Astropy from being used
    when compiled with the ``python -OO`` flag, due to it causing all
    docstrings to be stripped out. [#3923]

  - Removed source code template files that were being installed
    accidentally alongside installed Python modules. [#4014]

  - Fixed a bug in the exception logging that caused a crash in the exception
    handler itself on Python 3 when exceptions do not include a message.
    [#4056]


1.0.3 (2015-06-05)
------------------

New Features
^^^^^^^^^^^^

- ``astropy.table``

  - Greatly improved the speed of printing a large table to the screen when
    only a few rows are being displayed. [#3796]

- ``astropy.time``

  - Add support for the 2015-Jun-30 leap second. [#3794]

API Changes
^^^^^^^^^^^

- ``astropy.io.ascii``

  - Note that HTML formatted tables will not always be found with guess mode
    unless it passes certain heuristics that strongly suggest the presence of
    HTML in the input.  Code that expects to read tables from HTML should
    specify ``format='html'`` explicitly. See bug fixes below for more
    details. [#3693]

Bug Fixes
^^^^^^^^^

- ``astropy.convolution``

  - Fix issue with repeated normalizations of ``Kernels``. [#3747]

- ``astropy.coordinates``

  - Fixed ``get_sun`` to yield frames with the ``obstime`` set to what's passed into the function (previously it incorrectly always had J2000). [#3750]

  - Fixed ``get_sun`` to account for aberration of light. [#3750]

  - Fixed error in the GCRS->ICRS transformation that gave incorrect distances. [#3750]

- ``astropy.io.ascii``

  - Remove HTML from the list of automatically-guessed formats when reading if
    the file does not appear to be HTML.  This was necessary to avoid a
    commonly-encountered segmentation fault occurring in the libxml parser on
    MacOSX. [#3693]

- ``astropy.io.fits``

  - Fixes to support the upcoming Numpy 1.10. [#3419]

- ``astropy.modeling``

  - Polynomials are now scaled when used in a compound model. [#3702]

  - Fixed the ``Ellipse2D`` model to be consistent with ``Disk2D`` in
    how pixels are included. [#3736]

  - Fixed crash when evaluating a model that accepts no inputs. [#3772]

- ``astropy.testing``

  - The Astropy py.test plugins that disable unintentional internet access
    in tests were also blocking use of local UNIX sockets in tests, which
    prevented testing some multiprocessing code--fixed. [#3713]

- ``astropy.units``

  - Supported full SI prefixes for the barn unit ("picobarn", "femtobarn",
    etc.)  [#3753]

  - Fix loss of precision when multiplying non-whole-numbered powers
    of units together.  For example, before this change, ``(u.m **
    1.5) ** Fraction(4, 5)`` resulted in an inaccurate floating-point
    power of ``1.2000000000000002``.  After this change, the exact
    rational number of ``Fraction(6, 5)`` is maintained. [#3790]

  - Fixed printing of object ndarrays containing multiple Quantity
    objects with differing / incompatible units. Note: Unit conversion errors
    now cause a ``UnitConversionError`` exception to be raised.  However, this
    is a subclass of the ``UnitsError`` exception used previously, so existing
    code that catches ``UnitsError`` should still work. [#3778]

Other Changes and Additions
^^^^^^^^^^^^^^^^^^^^^^^^^^^

- Added a new ``astropy.__bibtex__`` attribute which gives a citation
  for Astropy in bibtex format. [#3697]

- The bundled version of ERFA was updated to v1.2.0 to address leapsecond
  updates. [#3802]


0.4.6 (2015-05-29)
------------------

Bug Fixes
^^^^^^^^^

- ``astropy.time``

    - Fixed ERFA code to handle the 2015-Jun-30 leap second. [#3795]


1.0.2 (2015-04-16)
------------------

New Features
^^^^^^^^^^^^

- ``astropy.modeling``

  - Added support for polynomials with degree 0 or degree greater than 15.
    [#3574, 3589]

Bug Fixes
^^^^^^^^^

- ``astropy.config``

  - The pre-astropy-0.4 configuration API has been fixed. It was
    inadvertently broken in 1.0.1. [#3627]

- ``astropy.io.fits``

  - Fixed a severe memory leak that occurred when reading tile compressed
    images. [#3680]

  - Fixed bug where column data could be unintentionally byte-swapped when
    copying data from an existing FITS file to a new FITS table with a
    TDIMn keyword for that column. [#3561]

  - The ``ColDefs.change_attrib``, ``ColDefs.change_name``, and
    ``ColDefs.change_unit`` methods now work as advertised.  It is also
    possible (and preferable) to update attributes directly on ``Column``
    objects (for example setting ``column.name``), and the change will be
    accurately reflected in any associated table data and its FITS header.
    [#3283, #1539, #2618]

  - Fixes an issue with the ``FITS_rec`` interface to FITS table data, where a
    ``FITS_rec`` created by copying an existing FITS table but adding new rows
    could not be sliced or masked correctly.  [#3641]

  - Fixed handling of BINTABLE with TDIMn of size 1. [#3580]

- ``astropy.io.votable``

  - Loading a ``TABLE`` element without any ``DATA`` now correctly
    creates a 0-row array. [#3636]

- ``astropy.modeling``

  - Added workaround to support inverses on compound models when one of the
    sub-models is itself a compound model with a manually-assigned custom
    inverse. [#3542]

  - Fixed instantiation of polynomial models with constraints for parameters
    (constraints could still be assigned after instantiation, but not during).
    [#3606]

  - Fixed fitting of 2D polynomial models with the ``LeVMarLSQFitter``. [#3606]

- ``astropy.table``

  - Ensure ``QTable`` can be pickled [#3590]

  - Some corner cases when instantiating an ``astropy.table.Table``
    with a Numpy array are handled [#3637]. Notably:

    - a zero-length array is the same as passing ``None``
    - a scalar raises a ``ValueError``
    - a one-dimensional array is treated as a single row of a table.

  - Ensure a ``Column`` without units is treated as an ``array``, not as an
    dimensionless ``Quantity``. [#3648]

- ``astropy.units``

  - Ensure equivalencies that do more than just scale a ``Quantity`` are
    properly handled also in ``ufunc`` evaluations. [#2496, #3586]

  - The LaTeX representation of the Angstrom unit has changed from
    ``\overset{\circ}{A}`` to ``\mathring{A}``, which should have
    better support across regular LaTeX, MathJax and matplotlib (as of
    version 1.5) [#3617]

- ``astropy.vo``

  - Using HTTPS/SSL for communication between SAMP hubs now works
    correctly on all supported versions of Python [#3613]

- ``astropy.wcs``

  - When no ``relax`` argument is passed to ``WCS.to_header()`` and
    the result omits non-standard WCS keywords, a warning is
    emitted. [#3652]

Other Changes and Additions
^^^^^^^^^^^^^^^^^^^^^^^^^^^

- ``astropy.vo``

  - The number of retries for connections in ``astropy.vo.samp`` can now be
    configured by a ``n_retries`` configuration option. [#3612]

- Testing

  - Running ``astropy.test()`` from within the IPython prompt has been
    provisionally re-enabled. [#3184]


1.0.1 (2015-03-06)
------------------

Bug Fixes
^^^^^^^^^

- ``astropy.constants``

  - Ensure constants can be turned into ``Quantity`` safely. [#3537, #3538]

- ``astropy.io.ascii``

  - Fix a segfault in the fast C parser when one of the column headers
    is empty [#3545].

  - Fixed support for reading inf and nan values with the fast reader in
    Windows.  Also fixed in the case of using ``use_fast_converter=True``
    with the fast reader. [#3525]

  - Fixed use of mmap in the fast reader on Windows. [#3525]

  - Fixed issue where commented header would treat comments defining the table
    (i.e. column headers) as purely information comments, leading to problems
    when trying to round-trip the table. [#3562]

- ``astropy.modeling``

  - Fixed propagation of parameter constraints ('fixed', 'bounds', 'tied')
    between compound models and their components.  There is may still be some
    difficulty defining 'tied' constraints properly for use with compound
    models, however. [#3481]

- ``astropy.nddata``

  - Restore several properties to the compatibility class ``NDDataArray`` that
    were inadvertently omitted [#3466].

- ``astropy.time``

  - Time objects now always evaluate to ``True``, except when empty. [#3530]

Miscellaneous
^^^^^^^^^^^^^

- ``astropy._erfa``

  - The ERFA wrappers are now written directly in the Python/C API
    rather than using Cython, for greater performance. [#3521]
- Miscellaneous

  - Improve import time of astropy [#3488].

Other Changes and Additions
^^^^^^^^^^^^^^^^^^^^^^^^^^^

- Updated bundled astropy-helpers version to v1.0.1 to address installation
  issues with some packages that depend on Astropy. [#3541]


1.0 (2015-02-18)
----------------

General
^^^^^^^

Astropy now requires a Numpy 1.6.0 or later.

New Features
^^^^^^^^^^^^

- ``astropy.analytic_functions``

  - The ``astropy.analytic_functions`` was added to contain analytic functions
    useful for astronomy [#3077].

- ``astropy.coordinates``

  - ``astropy.coordinates`` now has a full stack of frames allowing
    transformations from ICRS or other celestial systems down to Alt/Az
    coordinates. [#3217]

  - ``astropy.coordinates`` now has a ``get_sun`` function that gives
    the coordinates  of the Sun at a specified time. [#3217]

  - ``SkyCoord`` now has ``to_pixel`` and ``from_pixel`` methods that convert
    between celestial coordinates as ``SkyCoord`` objects and pixel coordinates
    given an ``astropy.wcs.WCS`` object. [#3002]

  - ``SkyCoord`` now has ``search_around_sky`` and ``search_around_3d``
    convenience methods that allow searching for all coordinates within
    a certain distance of another ``SkyCoord``. [#2953]

  - ``SkyCoord`` can now accept a frame instance for the ``frame=`` keyword
    argument. [#3063]

  - ``SkyCoord`` now has a ``guess_from_table`` method that can be used to
    quickly create ``SkyCoord`` objects from an ``astropy.table.Table``
    object. [#2951]

  - ``astropy.coordinates`` now has a ``Galactocentric`` frame, a coordinate
    frame centered on a (user specified) center of the Milky Way. [#2761, #3286]

  - ``SkyCoord`` now accepts more formats of the coordinate string when the
    representation has ``ra`` and ``dec`` attributes. [#2920]

  - ``SkyCoord`` can now accept lists of ``SkyCoord`` objects, frame objects,
    or representation objects and will combine them into a single object.
    [#3285]

  - Frames and ``SkyCoord`` instances now have a method ``is_equivalent_frame``
    that can be used to check that two frames are equivalent (ignoring the
    data).  [#3330]

  - The ``__repr__`` of coordinate objects now shows scalar coordinates in the
    same format as vector coordinates. [#3350, 3448]

- ``astropy.cosmology``

  - Added ``lookback_distance``, which is ``c * lookback_time``. [#3145]

  - Add baryonic matter density and dark matter only density parameters
    to cosmology objects [#2757].

  - Add a ``clone`` method to cosmology objects to allow copies
    of cosmological objects to be created with the specified variables
    modified [#2592].

  - Increase default numerical precision of ``z_at_value`` following
    the accurate by default, fast by explicit request model [#3074].

  - Cosmology functions that take a single (redshift) input now
    broadcast like numpy ufuncs.  So, passing an arbitrarily shaped
    array of inputs will produce an output of the same shape. [#3178, #3194]

- ``astropy.io.ascii``

  - Simplify the way new Reader classes are defined, allowing custom behavior
    entirely by overriding inherited class attributes instead of setting
    instance attributes in the Reader ``__init__`` method. [#2812]

  - There is now a faster C/Cython engine available for reading and writing
    simple ASCII formats like CSV. Both are enabled by default, and fast
    reading will fall back on an ordinary reader in case of a parsing
    failure. Their behavior can be altered with the parameter ``fast_reader``
    in ``read`` and ``fast_writer`` in ``write``. [#2716]

  - Make Latex/AASTex tables use unit attribute of Column for output. [#3064]

  - Store comment lines encountered during reading in metadata of the
    output table via ``meta['comment_lines']``. [#3222]

  - Write comment lines in Table metadata during output for all basic formats,
    IPAC, and fast writers. This functionality can be disabled with
    ``comment=False``. [#3255]

  - Add reader / writer for the Enhanced CSV format which stores table and
    column meta data, in particular data type and unit. [#2319]

- ``astropy.io.fits``

  - The ``fitsdiff`` script ignores some things by default when comparing fits
    files (e.g. empty header lines). This adds a ``--exact`` option where
    nothing is ignored. [#2782, #3110]

  - The ``fitsheader`` script now takes a ``--keyword`` option to extract a
    specific keyword from the header of a FITS file, and a ``--table`` option
    to export headers into any of the data formats supported by
    ``astropy.table``. [#2555, #2588]

  - ``Section`` now supports all advanced indexing features ``ndarray`` does
    (slices with any steps, integer arrays, boolean arrays, None, Ellipsis).
    It also properly returns scalars when this is appropriate. [#3148]

- ``astropy.io.votable``

  - ``astropy.io.votable.parse`` now takes a ``datatype_mapping``
    keyword argument to map invalid datatype names to valid ones in
    order to support non-compliant files. [#2675]

- ``astropy.modeling``

  - Added the capability of creating new "compound" models by combining
    existing models using arithmetic operators.  See the "What's New in 1.0"
    page in the Astropy documentation for more details. [#3231]

  - A new ``custom_model`` decorator/factory function has been added for
    converting normal functions to ``Model`` classes that can work within
    the Astropy modeling framework.  This replaces the old ``custom_model_1d``
    function which is now deprecated.  The new function works the same as
    the old one but is less limited in the types of models it can be used to
    created.  [#1763]

  - The ``Model`` and ``Fitter`` classes have ``.registry`` attributes which
    provide sets of all loaded ``Model`` and ``Fitter`` classes (this is
    useful for building UIs for models and fitting). [#2725]

  - A dict-like ``meta`` member was added to ``Model``. it is to be used to
    store any optional information which is relevant to a project and is not
    in the standard ``Model`` class. [#2189]

  - Added ``Ellipse2D`` model. [#3124]

- ``astropy.nddata``

  - New array-related utility functions in ``astropy.nddata.utils`` for adding
    and removing arrays from other arrays with different sizes/shapes. [#3201]

  - New metaclass ``NDDataBase`` for enforcing the nddata interface in
    subclasses without restricting implementation of the data storage. [#2905]

  - New mixin classes ``NDSlicingMixin`` for slicing, ``NDArithmeticMixin``
    for arithmetic operations, and ``NDIOMixin`` for input/ouput in NDData. [#2905]

  - Added a decorator ``support_nddata`` that can be used to write functions
    that can either take separate arguments or NDData objects. [#2855]

- ``astropy.stats``

  - Added ``mad_std()`` function. [#3208]

  - Added ``gaussian_fwhm_to_sigma`` and ``gaussian_sigma_to_fwhm``
    constants. [#3208]

  - New function ``sigma_clipped_stats`` which can be used to quickly get
    common statistics for an array, using sigma clipping at the same time.
    [#3201]

- ``astropy.table``

  - Changed the internal implementation of the ``Table`` class changed so that
    it no longer uses numpy structured arrays as the core table data container.
    [#2790, #3179]

  - Tables can now be written to an html file that includes interactive
    browsing capabilities. To write out to this format, use
    ``Table.write('filename.html', format='jsviewer')``. [#2875]

  - A ``quantity`` property and ``to`` method were added to ``Table``
    columns that allow the column values to be easily converted to
    ``astropy.units.Quantity`` objects. [#2950]

  - Add ``unique`` convenience method to table. [#3185]

- ``astropy.tests``

  - Added a new Quantity-aware ``assert_quantity_allclose``. [#3273]

- ``astropy.time``

  - ``Time`` can now handle arbitrary array dimensions, with operations
    following standard numpy broadcasting rules. [#3138]

- ``astropy.units``

  - Support for VOUnit has been updated to be compliant with version
    1.0 of the standard. [#2901]

  - Added an ``insert`` method to insert values into a ``Quantity`` object.
    This is similar to the ``numpy.insert`` function. [#3049]

  - When viewed in IPython, ``Quantity`` objects with array values now render
    using LaTeX and scientific notation. [#2271]

  - Added ``units.quantity_input`` decorator to validate quantity inputs to a
    function for unit compatibility. [#3072]

  - Added ``units.astronomical_unit`` as a long form for ``units.au``. [#3303]

- ``astropy.utils``

  - Added a new decorator ``astropy.utils.wraps`` which acts as a replacement
    for the standard library's ``functools.wraps``, the only difference being
    that the decorated function also preserves the wrapped function's call
    signature. [#2849]

  - ``astropy.utils.compat.numpy`` has been revised such that it can include
    patched versions of routines from newer ``numpy`` versions.  The first
    addition is a version of ``broadcast_arrays`` that can be used with
    ``Quantity`` and other ``ndarray`` subclasses (using the ``subok=True``
    flag). [#2327]

  - Added ``astropy.utils.resolve_name`` which returns a member of a module
    or class given the fully qualified dotted name of that object as a
    string. [#3389]

  - Added ``astropy.utils.minversion`` which can be used to check minimum
    version requirements of Python modules (to test for specific features and/
    or bugs and the like). [#3389]

- ``astropy.visualization``

  - Created ``astropy.visualization`` module and added functionality relating
    to image normalization (i.e. stretching and scaling) as well as a new
    script ``fits2bitmap`` that can produce a bitmap image from a FITS file.
    [#3201]

  - Added dictionary ``astropy.visualization.mpl_style.astropy_mpl_style``
    which can be used to set a uniform plotstyle specifically for tutorials
    that is improved compared to matplotlib defaults. [#2719, #2787, #3200]

- ``astropy.wcs``

  - ``wcslib`` has been upgraded to version 4.25.  This brings a
    single new feature:

    - ``equinox`` and ``radesys`` will now be given default values
      conforming with the WCS specification if ``EQUINOXa`` and
      ``RADESYSa``, respectively, are not present in the header.

  - The minimum required version of ``wcslib`` is now 4.24. [#2503]

  - Added a new function ``wcs_to_celestial_frame`` that can be used to find
    the astropy.coordinates celestial frame corresponding to a particular WCS.
    [#2730]

  - ``astropy.wcs.WCS.compare`` now supports a ``tolerance`` keyword argument
    to allow for approximate comparison of floating-point values. [#2503]

  - added ``pixel_scale_matrix``, ``celestial``, ``is_celestial``, and
    ``has_celestial`` convenience attributes. Added
    ``proj_plane_pixel_scales``, ``proj_plane_pixel_area``, and
    ``non_celestial_pixel_scales`` utility functions for retrieving WCS pixel
    scale and area information [#2832, #3304]

  - Added two functions ``pixel_to_skycoord`` and
    ``skycoord_to_pixel`` that make it easy to convert between
    SkyCoord objects and pixel coordinates. [#2885]

  - ``all_world2pix`` now uses a much more sophisticated and complete
    algorithm to iteratively compute the inverse WCS transform. [#2816]

  - Add ability to use ``WCS`` object to define projections in Matplotlib,
    using the ``WCSAxes`` package. [#3183]

  - Added ``is_proj_plane_distorted`` for testing if pixels are
    distorted. [#3329]

- Misc

  - ``astropy._erfa`` was added as a new subpackage wrapping the functionality
    of the ERFA library in python.  This is primarily of use for other astropy
    subpackages, but the API may be made more public in the future. [#2992]


API Changes
^^^^^^^^^^^

- ``astropy.coordinates``

  - Subclasses of ``BaseCoordinateFrame`` which define a custom ``repr`` should
    be aware of the format expected in ``SkyCoord.__repr__()``, which changed in
    this release. [#2704, #2882]

  - The ``CartesianPoints`` class (deprecated in v0.4) has now been removed.
    [#2990]

  - The previous ``astropy.coordinates.builtin_frames`` module is now a
    subpackage.  Everything that was in the
    ``astropy.coordinates.builtin_frames`` module is still accessible from the
    new package, but the classes are now in separate modules.  This should have
    no direct impact at the user level. [#3120]

  - Support for passing a frame as a positional argument in the ``SkyCoord``
    class has now been deprecated, except in the case where a frame with data
    is passed as the sole positional argument. [#3152]

  - Improved ``__repr__`` of coordinate objects representing a single
    coordinate point for the sake of easier copy/pasting. [#3350]

- ``astropy.cosmology``

  - The functional interface to the cosmological routines as well as
    ``set_current`` and ``get_current`` (deprecated in v0.4) have now been
    removed. [#2990]

- ``astropy.io.ascii``

  - Added a new argument to ``htmldict`` in the HTML reader named
    ``parser``, which allows the user to specify which parser
    BeautifulSoup should use as a backend. [#2815]

  - Add ``FixedWidthTwoLine`` reader to guessing. This will allows to read
    tables that a copied from screen output like ``print my_table`` to be read
    automatically. Discussed in #3025 and #3099 [#3109]

- ``astropy.io.fits``

  - A new optional argument ``cache`` has been added to
    ``astropy.io.fits.open()``.  When opening a FITS file from a URL,
    ``cache`` is a boolean value specifying whether or not to save the
    file locally in Astropy's download cache (``True`` by default). [#3041]

- ``astropy.modeling``

  - Model classes should now specify ``inputs`` and ``outputs`` class
    attributes instead of the old ``n_inputs`` and ``n_outputs``.  These
    should be tuples providing human-readable *labels* for all inputs and
    outputs of the model.  The length of the tuple indicates the numbers
    of inputs and outputs.  See "What's New in Astropy 1.0" for more
    details. [#2835]

  - It is no longer necessary to include ``__init__`` or ``__call__``
    definitions in ``Model`` subclasses if all they do is wrap the
    super-method in order to provide a nice call signature to the docs.
    The ``inputs`` class attribute is now used to generate a nice call
    signature, so these methods should only be overridden by ``Model``
    subclasses in order to provide new functionality. [#2835]

  - Most models included in Astropy now have sensible default values for most
    or all of their parameters.  Call ``help(ModelClass)`` on any model to
    check what those defaults are.  Most of them time they should be
    overridden, but some of them are useful (for example spatial offsets are
    always set at the origin by default). Another rule of thumb is that, where
    possible, default parameters are set so that the model is a no-op, or
    close to it, by default. [#2932]

  - The ``Model.inverse`` method has been changed to a *property*, so that
    now accessing ``model.inverse`` on a model returns a new model that
    implements that model's inverse, and *calling* ``model.inverse(...)``` on
    some independent variable computes the value of the inverse (similar to what
    the old ``Model.invert()`` method was meant to do).  [#3024]

  - The ``Model.invert()`` method has been removed entirely (it was never
    implemented and there should not be any existing code that relies on it).
    [#3024]

  - ``custom_model_1d`` is deprecated in favor of the new ``custom_model``
    (see "New Features" above).  [#1763]

  - The ``Model.param_dim`` property (deprecated in v0.4) has now been removed.
    [#2990]

  - The ``Beta1D`` and ``Beta2D`` models have been renamed to ``Moffat1D`` and
    ``Moffat2D``. [#3029]

- ``astropy.nddata``

  - ``flags``, ``shape``, ``size``, ``dtype`` and ``ndim`` properties removed
    from ``astropy.nddata.NDData``. [#2905]

  - Arithmetic operations, uncertainty propagation, slicing and automatic
    conversion to a numpy array removed from ``astropy.nddata.NDData``. The
    class ``astropy.nddata.NDDataArray`` is functionally equivalent to the
    old ``NDData``.  [#2905]

- ``astropy.table``

  - The ``Column.units`` property (deprecated in v0.3) has now been removed.
    [#2990]

  - The ``Row.data`` and ``Table._data`` attributes have been deprecated
    related to the change in Table implementation.  They are replaced by
    ``Row.as_void()`` and ``Table.as_array()`` methods, respectively. [#2790]

  - The ``Table.create_mask`` method has been removed.  This undocumented
    method was a development orphan and would cause corruption of the
    table if called. [#2790]

  - The return type for integer item access to a Column (e.g. col[12] or
    t['a'][12]) is now always a numpy scalar, numpy ``ndarray``, or numpy
    ``MaskedArray``.  Previously if the column was multidimensional then a
    Column object would be returned. [#3095]

  - The representation of Table and Column objects has been changed to
    be formatted similar to the print output. [#3239]

- ``astropy.time``

  - The ``Time.val`` and ``Time.vals`` properties (deprecated in v0.3) and the
    ``Time.lon``, and ``Time.lat`` properties (deprecated in v0.4) have now
    been removed. [#2990]

  - Add ``decimalyear`` format that represents time as a decimal year. [#3265]

- ``astropy.units``

  - Support for VOUnit has been updated to be compliant with version
    1.0 of the standard. This means that some VOUnit strings that were
    rejected before are now acceptable. [#2901] Notably:

      - SI prefixes are supported on most units
      - Binary prefixes are supported on "bits" and "bytes"
      - Custom units can be defined "inline" by placing them between single
        quotes.

  - ``Unit.get_converter`` has been deprecated.  It is not strictly
    necessary for end users, and it was confusing due to lack of
    support for ``Quantity`` objects. [#3456]

- ``astropy.utils``

  - Some members of ``astropy.utils.misc`` were moved into new submodules.
    Specifically:

    - ``deprecated``, ``deprecated_attribute``, and ``lazyproperty`` ->
      ``astropy.utils.decorators``

    - ``find_current_module``, ``find_mod_objs`` ->
      ``astropy.utils.introspection``

    All of these functions can be imported directly from ``astropy.utils``
    which should be preferred over referencing individual submodules of
    ``astropy.utils``.  [#2857]

  - The ProgressBar.iterate class method (deprecated in v0.3) has now been
    removed. [#2990]

  - Updated ``astropy/utils/console.py`` ProgressBar() module to
    display output to IPython notebook with the addition of an
    ``interactive`` kwarg. [#2658] [#2789]

- ``astropy.wcs``

  - The ``WCS.calcFootprint`` method (deprecated in v0.4) has now been removed.
    [#2990]

  - An invalid unit in a ``CUNITn`` keyword now displays a warning and
    returns a ``UnrecognizedUnit`` instance rather than raising an
    exception [#3190]

Bug Fixes
^^^^^^^^^

- ``astropy.convolution``

  - ``astropy.convolution.discretize_model`` now handles arbitrary callables
    correctly [#2274].

- ``astropy.coordinates``

  - ``Angle.to_string`` now outputs unicode arrays instead of object arrays.
    [#2981]

  - ``SkyCoord.to_string`` no longer gives an error when used with an array
    coordinate with more than one dimension. [#3340]

  - Fixed support for subclasses of ``UnitSphericalRepresentation`` and
    ``SphericalRepresentation`` [#3354, #3366]

  - Fixed latex display of array angles in IPython notebook. [#3480]

- ``astropy.io.ascii``

  - In the ``CommentedHeader`` the ``data_start`` parameter now defaults to
    ``0``, which is the first uncommented line. Discussed in #2692. [#3054]

  - Position lines in ``FixedWidthTwoLine`` reader could consist of many characters.
    Now, only one character in addition to the delimiter is allowed. This bug was
    discovered as part of [#3109]

  - The IPAC table writer now consistently uses the ``fill_values`` keyword to
    specify the output null values.  Previously the behavior was inconsistent
    or incorrect. [#3259]

  - The IPAC table reader now correctly interprets abbreviated column types.
    [#3279]

  - Tables that look almost, but not quite like DAOPhot tables could cause
    guessing to fail. [#3342]

- ``astropy.io.fits``

  - Fixed the problem in ``fits.open`` of some filenames with colon (``:``) in
    the name being recognized as URLs instead of file names. [#3122]

  - Setting ``memmap=True`` in ``fits.open`` and related functions now raises
    a ValueError if opening a file in memory-mapped mode is impossible. [#2298]

  - CONTINUE cards no longer end the value of the final card in the series with
    an ampersand, per the specification of the CONTINUE card convention. [#3282]

  - Fixed a crash that occurred when reading an ASCII table containing
    zero-precision floating point fields. [#3422]

  - When a float field for an ASCII table has zero-precision a decimal point
    (with no digits following it) is still written to the field as long as
    there is space for it, as recommended by the FITS standard.  This makes it
    less ambiguous that these columns should be interpreted as floats. [#3422]

- ``astropy.logger``

  - Fix a bug that occurred when displaying warnings that produced an error
    message ``dictionary changed size during iteration``. [#3353]

- ``astropy.modeling``

  - Fixed a bug in ``SLSQPLSQFitter`` where the ``maxiter`` argument was not
    passed correctly to the optimizer. [#3339]

- ``astropy.table``

  - Fix a problem where ``table.hstack`` fails to stack multiple references to
    the same table, e.g. ``table.hstack([t, t])``. [#2995]

  - Fixed a problem where ``table.vstack`` and ``table.hstack`` failed to stack
    a single table, e.g. ``table.vstack([t])``. [#3313]

  - Fix a problem when doing nested iterators on a single table. [#3358]

  - Fix an error when an empty list, tuple, or ndarray is used for item access
    within a table.  This now returns the table with no rows. [#3442]

- ``astropy.time``

  - When creating a Time object from a datetime object the time zone
    info is now correctly used. [#3160]

  - For Time objects, it is now checked that numerical input is finite. [#3396]

- ``astropy.units``

  - Added a ``latex_inline`` unit format that returns the units in LaTeX math
    notation with negative exponents instead of fractions [#2622].

  - When using a unit that is deprecated in a given unit format,
    non-deprecated alternatives will be suggested. [#2806] For
    example::

      >>> import astropy.units as u
      >>> u.Unit('Angstrom', format='fits')
      WARNING: UnitsWarning: The unit 'Angstrom' has been deprecated
      in the FITS standard. Suggested: nm (with data multiplied by
      0.1).  [astropy.units.format.utils]

- ``astropy.utils``

  - ``treat_deprecations_as_exceptions`` has been fixed to recognize Astropy
    deprecation warnings. [#3015]

  - Converted representation of progress bar units without suffix
    from float to int in console.human_file_size. [#2201, #2202, #2721, #3299]

- ``astropy.wcs``

  - ``astropy.wcs.WCS.sub`` now accepts unicode strings as input on
    Python 2.x [#3356]

- Misc

  - Some modules and tests that would crash upon import when using a non-final
    release of Numpy (e.g. 1.9.0rc1). [#3471]

Other Changes and Additions
^^^^^^^^^^^^^^^^^^^^^^^^^^^

- The bundled copy of astropy-helpers has been updated to v1.0. [#3515]

- Updated ``astropy.extern.configobj`` to Version 5. Version 5 uses ``six``
  and the same code covers both Python 2 and Python 3. [#3149]

- ``astropy.coordinates``

  - The ``repr`` of ``SkyCoord`` and coordinate frame classes now separate
    frame attributes and coordinate information.  [#2704, #2882]

- ``astropy.io.fits``

  - Overwriting an existing file using the ``clobber=True`` option no longer
    displays a warning message. [#1963]

  - ``fits.open`` no longer catches ``OSError`` exceptions on missing or
    unreadable files-- instead it raises the standard Python exceptions in such
    cases. [#2756, #2785]

- ``astropy.table``

  - Sped up setting of ``Column`` slices by an order of magnitude. [#2994, #3020]

- Updated the bundled ``six`` module to version 1.7.3 and made 1.7.3 the
  minimum acceptable version of ``six``. [#2814]

- The version of ERFA included with Astropy is now v1.1.1 [#2971]

- The code base is now fully Python 2 and 3 compatible and no longer requires
  2to3. [#2033]

- `funcsigs <https://pypi.python.org/pypi/funcsigs>`_ is included in
  utils.compat, but defaults to the inspect module components where available
  (3.3+) [#3151].

- The list of modules displayed in the pytest header can now be customized.
  [#3157]

- `jinja2 <http://jinja.pocoo.org/docs/dev/>`_>=2.7 is now required to build the
  source code from the git repository, in order to allow the ERFA wrappers to
  be generated. [#3166]


0.4.5 (2015-02-16)
------------------

Bug Fixes
^^^^^^^^^

- Fixed unnecessary attempt to run ``git`` when importing astropy.  In
  particular, fixed a crash in Python 3 that could result from this when
  importing Astropy when the the current working directory is an empty git
  repository. [#3475]

Other Changes and Additions
^^^^^^^^^^^^^^^^^^^^^^^^^^^

- Updated bundled copy of astropy-helpers to v0.4.6. [#3508]


0.4.4 (2015-01-21)
------------------

Bug Fixes
^^^^^^^^^

- ``astropy.vo.samp``

  - ``astropy.vo.samp`` is now usable on Python builds that do not
    support the SSLv3 protocol (which depends both on the version of
    Python and the version of OpenSSL or LibreSSL that it is built
    against.) [#3308]

API Changes
^^^^^^^^^^^

- ``astropy.vo.samp``

  - The default SSL protocol used is now determined from the default
    used in the Python ``ssl`` standard library.  This default may be
    different depending on the exact version of Python you are using.
    [#3308]

- ``astropy.wcs``

  - WCS allows slices of the form slice(None, x, y), which previously resulted
    in an unsliced copy being returned (note: this was previously incorrectly
    reported as fixed in v0.4.3) [#2909]


0.4.3 (2015-01-15)
------------------

Bug Fixes
^^^^^^^^^

- ``astropy.coordinates``

  - The ``Distance`` class has been fixed to no longer rely on the deprecated
    cosmology functions. [#2991]

  - Ensure ``float32`` values can be used in coordinate representations. [#2983]

  - Fix frame attribute inheritance in ``SkyCoord.transform_to()`` method so
    that the default attribute value (e.g. equinox) for the destination frame
    gets used if no corresponding value was explicitly specified. [#3106]

  - ``Angle`` accepts hours:mins or deg:mins initializers (without
     seconds). In these cases float minutes are also accepted. [#2843]

  - ``astropy.coordinates.SkyCoord`` objects are now copyable. [#2888]

  - ``astropy.coordinates.SkyCoord`` object attributes are now
    immutable.  It is still technically possible to change the
    internal data for an array-valued coordinate object but this leads
    to inconsistencies [#2889] and should not be done. [#2888]

- ``astropy.cosmology``

  - The ``ztol`` keyword argument to z_at_value now works correctly [#2993].

- ``astropy.io.ascii``

  - Fix a bug in Python 3 when guessing file format using a file object as
    input.  Also improve performance in same situation for Python 2. [#3132]

  - Fix a problem where URL was being downloaded for each guess. [#2001]

- ``astropy.io.fits``

  - The ``in`` operator now works correctly for checking if an extension
    is in an ``HDUList`` (as given via EXTNAME, (EXTNAME, EXTVER) tuples,
    etc.) [#3060]

  - Added workaround for bug in MacOS X <= 10.8 that caused np.fromfile to
    fail. [#3078]

  - Added support for the ``RICE_ONE`` compression type synonym. [#3115]

- ``astropy.modeling``

  - Fixed a test failure on Debian/PowerPC and Debian/s390x. [#2708]

  - Fixed crash in evaluating models that have more outputs than inputs--this
    case may not be handled as desired for all conceivable models of this
    format (some may have to implement custom ``prepare_inputs`` and
    ``prepare_outputs`` methods).  But as long as all outputs can be assumed
    to have a shape determined from the broadcast of all inputs with all
    parameters then this can be used safely. [#3250]

- ``astropy.table``

  - Fix a bug that caused join to fail for multi-dimensional columns. [#2984]

  - Fix a bug where MaskedColumn attributes which had been changed since
    the object was created were not being carried through when slicing. [#3023]

  - Fix a bug that prevented initializing a table from a structured array
    with multi-dimensional columns with copy=True. [#3034]

  - Fixed unnecessarily large unicode columns when instantiating a table from
    row data on Python 3. [#3052]

  - Improved the warning message when unable to aggregate non-numeric
    columns. [#2700]

- ``astropy.units``

  - Operations on quantities with incompatible types now raises a much
    more informative ``TypeError``. [#2934]

  - ``Quantity.tolist`` now overrides the ``ndarray`` method to give a
    ``NotImplementedError`` (by renaming the previous ``list`` method). [#3050]

  - ``Quantity.round`` now always returns a ``Quantity`` (previously it
    returned an ``ndarray`` for ``decimals>0``). [#3062]

  - Ensured ``np.squeeze`` always returns a ``Quantity`` (it only worked if
    no dimensions were removed). [#3045]

  - Input to ``Quantity`` with a ``unit`` attribute no longer can get mangled
    with ``copy=False``. [#3051]

  - Remove trailing space in ``__format__`` calls for dimensionless quantities.
    [#3097]

  - Comparisons between units and non-unit-like objects now works
    correctly. [#3108]

  - Units with fractional powers are now correctly multiplied together
    by using rational arithmetic.  [#3121]

  - Removed a few entries from spectral density equivalencies which did not
    make sense. [#3153]

- ``astropy.utils``

  - Fixed an issue with the ``deprecated`` decorator on classes that invoke
    ``super()`` in their ``__init__`` method. [#3004]

  - Fixed a bug which caused the ``metadata_conflicts`` parameter to be
    ignored in the ``astropy.utils.metadata.merge`` function. [#3294]

- ``astropy.vo``

  - Fixed an issue with reconnecting to a SAMP Hub. [#2674]

- ``astropy.wcs``

  - Invalid or out of range values passed to ``wcs_world2pix`` will
    now be correctly identified and returned as ``nan``
    values. [#2965]

  - Fixed an issue which meant that Python thought ``WCS`` objects were
    iterable. [#3066]

- Misc

  - Astropy will now work if your Python interpreter does not have the
    ``bz2`` module installed. [#3104]

  - Fixed ``ResourceWarning`` for ``astropy/extern/bundled/six.py`` that could
    occur sometimes after using Astropy in Python 3.4. [#3156]

Other Changes and Additions
^^^^^^^^^^^^^^^^^^^^^^^^^^^

- ``astropy.coordinates``

  - Improved the agreement of the FK5 <-> Galactic conversion with other
    codes, and with the FK5 <-> FK4 <-> Galactic route. [#3107]


0.4.2 (2014-09-23)
------------------

Bug Fixes
^^^^^^^^^

- ``astropy.coordinates``

  - ``Angle`` accepts hours:mins or deg:mins initializers (without
     seconds). In these cases float minutes are also accepted.

  - The ``repr`` for coordinate frames now displays the frame attributes
    (ex: ra, dec) in a consistent order.  It should be noted that as part of
    this fix, the ``BaseCoordinateFrame.get_frame_attr_names()`` method now
    returns an ``OrderedDict`` instead of just a ``dict``. [#2845]

- ``astropy.io.fits``

  - Fixed a crash when reading scaled float data out of a FITS file that was
    loaded from a string (using ``HDUList.fromfile``) rather than from a file.
    [#2710]

  - Fixed a crash when reading data from an HDU whose header contained in
    invalid value for the BLANK keyword (e.g., a string value instead of an
    integer as required by the FITS Standard). Invalid BLANK keywords are now
    warned about, but are otherwise ignored. [#2711]

  - Fixed a crash when reading the header of a tile-compressed HDU if that
    header contained invalid duplicate keywords resulting in a ``KeyError``
    [#2750]

  - Fixed crash when reading gzip-compressed FITS tables through the Astropy
    ``Table`` interface. [#2783]

  - Fixed corruption when writing new FITS files through to gzipped files.
    [#2794]

  - Fixed crash when writing HDUs made with non-contiguous data arrays to
    file-like objects. [#2794]

  - It is now possible to create ``astropy.io.fits.BinTableHDU``
    objects with a table with zero rows. [#2916]

- ``astropy.io.misc``

  - Fixed a bug that prevented h5py ``Dataset`` objects from being
    automatically recognized by ``Table.read``. [#2831]

- ``astropy.modeling``

  - Make ``LevMarLSQFitter`` work with ``weights`` keyword. [#2900]

- ``astropy.table``

  - Fixed reference cycle in tables that could prevent ``Table`` objects
    from being freed from memory. [#2879]

  - Fixed an issue where ``Table.pprint()`` did not print the header to
    ``stdout`` when ``stdout`` is redirected (say, to a file). [#2878]

  - Fixed printing of masked values when a format is specified. [#1026]

  - Ensured that numpy ufuncs that return booleans return plain ``ndarray``
    instances, just like the comparison operators. [#2963]

- ``astropy.time``

  - Ensure bigendian input to Time works on a little-endian machine
    (and vice versa).  [#2942]

- ``astropy.units``

  - Ensure unit is kept when adding 0 to quantities. [#2968]

- ``astropy.utils``

  - Fixed color printing on Windows with IPython 2.0. [#2878]

- ``astropy.vo``

  - Improved error message on Cone Search time out. [#2687]

Other Changes and Additions
^^^^^^^^^^^^^^^^^^^^^^^^^^^

- Fixed a couple issues with files being inappropriately included and/or
  excluded from the source archive distributions of Astropy. [#2843, #2854]

- As part of fixing the fact that masked elements of table columns could not be
  printed when a format was specified, the column format string options were
  expanded to allow simple specifiers such as ``'5.2f'``. [#2898]

- Ensure numpy 1.9 is supported. [#2917]

- Ensure numpy master is supported, by making ``np.cbrt`` work with quantities.
  [#2937]

0.4.1 (2014-08-08)
------------------

Bug Fixes
^^^^^^^^^

- ``astropy.config``

  - Fixed a bug where an unedited configuration file from astropy
    0.3.2 would not be correctly identified as unedited. [#2772] This
    resulted in the warning::

      WARNING: ConfigurationChangedWarning: The configuration options
      in astropy 0.4 may have changed, your configuration file was not
      updated in order to preserve local changes.  A new configuration
      template has been saved to
      '~/.astropy/config/astropy.0.4.cfg'. [astropy.config.configuration]

  - Fixed the error message that is displayed when an old
    configuration item has moved.  Before, the destination
    section was wrong.  [#2772]

  - Added configuration settings for ``io.fits``, ``io.votable`` and
    ``table.jsviewer`` that were missing from the configuration file
    template. [#2772]

  - The configuration template is no longer rewritten on every import
    of astropy, causing race conditions. [#2805]

- ``astropy.convolution``

  - Fixed the multiplication of ``Kernel`` with numpy floats. [#2174]

- ``astropy.coordinates``

  - ``Distance`` can now take a list of quantities. [#2261]

  - For in-place operations for ``Angle`` instances in which the result unit
    is not an angle, an exception is raised before the instance is corrupted.
    [#2718]

  - ``CartesianPoints`` are now deprecated in favor of
    ``CartesianRepresentation``. [#2727]

- ``astropy.io.misc``

  - An existing table within an HDF5 file can be overwritten without affecting
    other datasets in the same HDF5 file by simultaneously using
    ``overwrite=True`` and ``append=True`` arguments to the ``Table.write``
    method. [#2624]

- ``astropy.logger``

  - Fixed a crash that could occur in rare cases when (such as in bundled
    apps) where submodules of the ``email`` package are not importable. [#2671]

- ``astropy.nddata``

  - ``astropy.nddata.NDData()`` no longer raises a ``ValueError`` when passed
    a numpy masked array which has no masked entries. [#2784]

- ``astropy.table``

  - When saving a table to a FITS file containing a unit that is not
    supported by the FITS standard, a warning rather than an exception
    is raised. [#2797]

- ``astropy.units``

  - By default, ``Quantity`` and its subclasses will now convert to float also
    numerical types such as ``decimal.Decimal``, which are stored as objects
    by numpy. [#1419]

  - The units ``count``, ``pixel``, ``voxel`` and ``dbyte`` now output
    to FITS, OGIP and VOUnit formats correctly. [#2798]

- ``astropy.utils``

  - Restored missing information from deprecation warning messages
    from the ``deprecated`` decorator. [#2811]

  - Fixed support for ``staticmethod`` deprecation in the ``deprecated``
    decorator. [#2811]

- ``astropy.wcs``

  - Fixed a memory leak when ``astropy.wcs.WCS`` objects are copied
    [#2754]

  - Fixed a crash when passing ``ra_dec_order=True`` to any of the
    ``*2world`` methods. [#2791]

Other Changes and Additions
^^^^^^^^^^^^^^^^^^^^^^^^^^^

- Bundled copy of astropy-helpers upgraded to v0.4.1. [#2825]

- General improvements to documentation and docstrings [#2722, #2728, #2742]

- Made it easier for third-party packagers to have Astropy use their own
  version of the ``six`` module (so long as it meets the minimum version
  requirement) and remove the copy bundled with Astropy.  See the
  astropy/extern/README file in the source tree.  [#2623]


0.4 (2014-07-16)
----------------

New Features
^^^^^^^^^^^^

- ``astropy.constants``

  - Added ``b_wien`` to represent Wien wavelength displacement law constant.
    [#2194]

- ``astropy.convolution``

  - Changed the input parameter in ``Gaussian1DKernel`` and
    ``Gaussian2DKernel`` from ``width`` to ``stddev`` [#2085].

- ``astropy.coordinates``

  - The coordinates package has undergone major changes to implement
    `APE5 <https://github.com/astropy/astropy-APEs/blob/master/APE5.rst>`_ .
    These include backwards-incompatible changes, as the underlying framework
    has changed substantially. See the APE5 text and the package documentation
    for more details. [#2422]

  - A ``position_angle`` method has been added to the new ``SkyCoord``. [#2487]

  - Updated ``Angle.dms`` and ``Angle.hms`` to return ``namedtuple`` -s instead
    of regular tuples, and added ``Angle.signed_dms`` attribute that gives the
    absolute value of the ``d``, ``m``, and ``s`` along with the sign.  [#1988]

  - By default, ``Distance`` objects are now required to be positive. To
    allow negative values, set ``allow_negative=True`` in the ``Distance``
    constructor when creating a ``Distance`` instance.

  - ``Longitude`` (resp. ``Latitude``) objects cannot be used any more to
    initialize or set ``Latitude`` (resp. ``Longitude``) objects. An explicit
    conversion to ``Angle`` is now required. [#2461]

  - The deprecated functions for pre-0.3 coordinate object names like
    ``ICRSCoordinates`` have been removed. [#2422]

  - The ``rotation_matrix`` and ``angle_axis`` functions in
    ``astropy.coordinates.angles`` were made more numerically consistent and
    are now tested explicitly [#2619]

- ``astropy.cosmology``

  - Added ``z_at_value`` function to find the redshift at which a cosmology
    function matches a desired value. [#1909]

  - Added ``FLRW.differential_comoving_volume`` method to give the differential
    comoving volume at redshift z. [#2103]

  - The functional interface is now deprecated in favor of the more-explicit
    use of methods on cosmology objects. [#2343]

  - Updated documentation to reflect the removal of the functional
    interface. [#2507]

- ``astropy.io.ascii``

  - The ``astropy.io.ascii`` output formats ``latex`` and ``aastex`` accept a
    dictionary called ``latex_dict`` to specify options for LaTeX output.  It is
    now possible to specify the table alignment within the text via the
    ``tablealign`` keyword. [#1838]

  - If ``header_start`` is specified in a call to ``ascii.get_reader`` or any
    method that calls ``get_reader`` (e.g. ``ascii.read``) but ``data_start``
    is not specified at the same time, then ``data_start`` is calculated so
    that the data starts after the header. Before this, the default was
    that the header line was read again as the first data line
    [#855 and #1844].

  - A new ``csv`` format was added as a convenience for handling CSV (comma-
    separated values) data. [#1935]
    This format also recognises rows with an inconsistent number of elements.
    [#1562]

  - An option was added to guess the start of data for CDS format files when
    they do not strictly conform to the format standard. [#2241]

  - Added an HTML reader and writer to the ``astropy.io.ascii`` package.
    Parsing requires the installation of BeautifulSoup and is therefore
    an optional feature. [#2160]

  - Added support for inputting column descriptions and column units
    with the ``io.ascii.SExtractor`` reader. [#2372]

  - Allow the use of non-local ReadMe files in the CDS reader. [#2329]

  - Provide a mechanism to select how masked values are printed. [#2424]

  - Added support for reading multi-aperture daophot file. [#2656]

- ``astropy.io.fits``

  - Included a new command-line script called ``fitsheader`` to display the
    header(s) of a FITS file from the command line. [#2092]

  - Added new verification options ``fix+ignore``, ``fix+warn``,
    ``fix+exception``, ``silentfix+ignore``, ``silentfix+warn``, and
    ``silentfix+exception`` which give more control over how to report fixable
    errors as opposed to unfixable errors.

- ``astropy.modeling``

  - Prototype implementation of fitters that treat optimization algorithms
    separately from fit statistics, allowing new fitters to be created by
    mixing and matching optimizers and statistic functions. [#1914]

  - Slight overhaul to how inputs to and outputs from models are handled with
    respect to array-valued parameters and variables, as well as sets of
    multiple models.  See the associated PR and the modeling section of the
    v0.4 documentation for more details. [#2634]

  - Added a new ``SimplexLSQFitter`` which uses a downhill simplex optimizer
    with a least squares statistic. [#1914]

  - Changed ``Gaussian2D`` model such that ``theta`` now increases
    counterclockwise. [#2199]

  - Replaced the ``MatrixRotation2D`` model with a new model called simply
    ``Rotation2D`` which requires only an angle to specify the rotation.
    The new ``Rotation2D`` rotates in a counter-clockwise sense whereas
    the old ``MatrixRotation2D`` increased the angle clockwise.
    [#2266, #2269]

  - Added a new ``AffineTransformation2D`` model which serves as a
    replacement for the capability of ``MatrixRotation2D`` to accept an
    arbitrary matrix, while also adding a translation capability. [#2269]

  - Added ``GaussianAbsorption1D`` model. [#2215]

  - New ``Redshift`` model [#2176].

- ``astropy.nddata``

  - Allow initialization ``NDData`` or ``StdDevUncertainty`` with a
    ``Quantity``. [#2380]

- ``astropy.stats``

  - Added flat prior to binom_conf_interval and binned_binom_proportion

  - Change default in ``sigma_clip`` from ``np.median`` to ``np.ma.median``.
    [#2582]

- ``astropy.sphinx``

  - Note, the following new features are included in astropy-helpers as well:

  - The ``automodapi`` and ``automodsumm`` extensions now include sphinx
    configuration options to write out what ``automodapi`` and ``automodsumm``
    generate, mainly for debugging purposes. [#1975, #2022]

  - Reference documentation now shows functions/class docstrings at the
    inteded user-facing API location rather than the actual file where
    the implementation is found. [#1826]

  - The ``automodsumm`` extension configuration was changed to generate
    documentation of class ``__call__`` member functions. [#1817, #2135]

  - ``automodapi`` and ``automodsumm`` now have an ``:allowed-package-names:``
    option that make it possible to document functions and classes that
    are in a different namespace.  [#2370]

- ``astropy.table``

  - Improved grouped table aggregation by using the numpy ``reduceat()`` method
    when possible. This can speed up the operation by a factor of at least 10
    to 100 for large unmasked tables and columns with relatively small
    group sizes.  [#2625]

  - Allow row-oriented data input using a new ``rows`` keyword argument.
    [#850]

  - Allow subclassing of ``Table`` and the component classes ``Row``, ``Column``,
    ``MaskedColumn``, ``TableColumns``, and ``TableFormatter``. [#2287]

  - Fix to allow numpy integer types as valid indices into tables in
    Python 3.x [#2477]

  - Remove transition code related to the order change in ``Column`` and
    ``MaskedColumn`` arguments ``name`` and ``data`` from Astropy 0.2
    to 0.3. [#2511]

  - Change HTML table representation in IPython notebook to show all
    table columns instead of restricting to 80 column width.  [#2651]

- ``astropy.time``

  - Mean and apparent sidereal time can now be calculated using the
    ``sidereal_time`` method [#1418].

  - The time scale now defaults to UTC if no scale is provided. [#2091]

  - ``TimeDelta`` objects can have all scales but UTC, as well as, for
    consistency with time-like quantities, undefined scale (where the
    scale is taken from the object one adds to or subtracts from).
    This allows, e.g., to work consistently in TDB.  [#1932]

  - ``Time`` now supports ISO format strings that end in "Z". [#2211, #2203]

- ``astropy.units``

  - Support for the unit format `Office of Guest Investigator Programs (OGIP)
    FITS files
    <http://heasarc.gsfc.nasa.gov/docs/heasarc/ofwg/docs/general/ogip_93_001/>`__
    has been added. [#377]

  - The ``spectral`` equivalency can now handle angular wave number. [#1306 and
    #1899]

  - Added ``one`` as a shorthand for ``dimensionless_unscaled``. [#1980]

  - Added ``dex`` and ``dB`` units. [#1628]

  - Added ``temperature()`` equivalencies to support conversion between
    Kelvin, Celsius, and Fahrenheit. [#2209]

  - Added ``temperature_energy()`` equivalencies to support conversion
    between electron-volt and Kelvin. [#2637]

  - The runtime of ``astropy.units.Unit.compose`` is greatly improved
    (by a factor of 2 in most cases) [#2544]

  - Added ``electron`` unit. [#2599]

- ``astropy.utils``

  - ``timer.RunTimePredictor`` now uses ``astropy.modeling`` in its
    ``do_fit()`` method. [#1896]

- ``astropy.vo``

  - A new sub-package, ``astropy.vo.samp``, is now available (this was
    previously the SAMPy package, which has been refactored for use in
    Astropy). [#1907]

  - Enhanced functionalities for ``VOSCatalog`` and ``VOSDatabase``. [#1206]

- ``astropy.wcs``

  - astropy now requires wcslib version 4.23.  The version of wcslib
    included with astropy has been updated to version 4.23.

  - Bounds checking is now performed on native spherical
    coordinates.  Any out-of-bounds values will be returned as
    ``NaN``, and marked in the ``stat`` array, if using the
    low-level ``wcslib`` interface such as
    ``astropy.wcs.Wcsprm.p2s``. [#2107]

  - A new method, ``astropy.wcs.WCS.compare()``, compares two wcsprm
    structs for equality with varying degrees of strictness. [#2361]

  - New ``astropy.wcs.utils`` module, with a handful of tools for manipulating
    WCS objects, including dropping, swapping, and adding axes.

- Misc

  - Includes the new astropy-helpers package which separates some of Astropy's
    build, installation, and documentation infrastructure out into an
    independent package, making it easier for Affiliated Packages to depend on
    these features.  astropy-helpers replaces/deprecates some of the submodules
    in the ``astropy`` package (see API Changes below).  See also
    `APE 4 <https://github.com/astropy/astropy-APEs/blob/master/APE4.rst>`_
    for more details on the motivation behind and implementation of
    astropy-helpers.  [#1563]


API Changes
^^^^^^^^^^^

- ``astropy.config``

  - The configuration system received a major overhaul, as part of APE3.  It is
    no longer possible to save configuration items from Python, but instead
    users must edit the configuration file directly.  The locations of
    configuration items have moved, and some have been changed to science state
    values.  The old locations should continue to work until astropy 0.5, but
    deprecation warnings will be displayed.  See the `Configuration transition
    <http://docs.astropy.org/en/v0.4/config/config_0_4_transition.html>`_
    docs for a detailed description of the changes and how to update existing
    code. [#2094]

- ``astropy.io.fits``

  - The ``astropy.io.fits.new_table`` function is now fully deprecated (though
    will not be removed for a long time, considering how widely it is used).

    Instead please use the more explicit ``BinTableHDU.from_columns`` to create
    a new binary table HDU, and the similar ``TableHDU.from_columns`` to create
    a new ASCII table.  These otherwise accept the same arguments as
    ``new_table`` which is now just a wrapper for these.

  - The ``.fromstring`` classmethod of each HDU type has been simplified such
    that, true to its namesake, it only initializes an HDU from a string
    containing its header *and* data.

  - Fixed an issue where header wildcard matching (for example
    ``header['DATE*']``) can be used to match *any* characters that might
    appear in a keyword.  Previously this only matched keywords containing
    characters in the set ``[0-9A-Za-z_]``.  Now this can also match a hyphen
    ``-`` and any other characters, as some conventions like ``HIERARCH`` and
    record-valued keyword cards allow a wider range of valid characters than
    standard FITS keywords.

  - This will be the *last* release to support the following APIs that have
    been marked deprecated since Astropy v0.1/PyFITS v3.1:

    - The ``CardList`` class, which was part of the old header implementation.

    - The ``Card.key`` attribute.  Use ``Card.keyword`` instead.

    - The ``Card.cardimage`` and ``Card.ascardimage`` attributes.  Use simply
      ``Card.image`` or ``str(card)`` instead.

    - The ``create_card`` factory function.  Simply use the normal ``Card``
      constructor instead.

    - The ``create_card_from_string`` factory function.  Use ``Card.fromstring``
      instead.

    - The ``upper_key`` function.  Use ``Card.normalize_keyword`` method
      instead (this is not unlikely to be used outside of PyFITS itself, but it
      was technically public API).

    - The usage of ``Header.update`` with ``Header.update(keyword, value,
      comment)`` arguments.  ``Header.update`` should only be used analogously
      to ``dict.update``.  Use ``Header.set`` instead.

    - The ``Header.ascard`` attribute.  Use ``Header.cards`` instead for a list
      of all the ``Card`` objects in the header.

    - The ``Header.rename_key`` method.  Use ``Header.rename_keyword`` instead.

    - The ``Header.get_history`` method.  Use ``header['HISTORY']`` instead
      (normal keyword lookup).

    - The ``Header.get_comment`` method.  Use ``header['COMMENT']`` instead.

    - The ``Header.toTxtFile`` method.  Use ``header.totextfile`` instead.

    - The ``Header.fromTxtFile`` method.  Use ``Header.fromtextfile`` instead.

    - The ``tdump`` and ``tcreate`` functions.  Use ``tabledump`` and
      ``tableload`` respectively.

    - The ``BinTableHDU.tdump`` and ``tcreate`` methods.  Use
      ``BinTableHDU.dump`` and ``BinTableHDU.load`` respectively.

    - The ``txtfile`` argument to the ``Header`` constructor.  Use
      ``Header.fromfile`` instead.

    - The ``startColumn`` and ``endColumn`` arguments to the ``FITS_record``
      constructor.  These are unlikely to be used by any user code.

    These deprecated interfaces will be removed from the development version of
    Astropy following the v0.4 release (they will still be available in any
    v0.4.x bugfix releases, however).

- ``astropy.modeling``

  - The method computing the derivative of the model with respect
    to parameters was renamed from ``deriv`` to ``fit_deriv``. [#1739]

  - ``ParametricModel`` and the associated ``Parametric1DModel`` and
    ``Parametric2DModel`` classes have been renamed ``FittableModel``,
    ``Fittable1DModel``, and ``Fittable2DModel`` respectively.  The base
    ``Model`` class has subsumed the functionality of the old

    ``ParametricModel`` class so that all models support parameter constraints.
    The only distinction of ``FittableModel`` is that anything which subclasses
    it is assumed "safe" to use with Astropy fitters. [#2276]

  - ``NonLinearLSQFitter`` has been renamed ``LevMarLSQFitter`` to emphasise
    that it uses the Levenberg-Marquardt optimization algorithm with a
    least squares statistic function. [#1914]

  - The ``SLSQPFitter`` class has been renamed ``SLSQPLSQFitter`` to emphasize
    that it uses the Sequential Least Squares Programming optimization
    algorithm with a least squares statistic function. [#1914]

  - The ``Fitter.errorfunc`` method has been renamed to the more general
    ``Fitter.objective_function``. [#1914]

- ``astropy.nddata``

  - Issue warning if unit is changed from a non-trivial value by directly
    setting ``NDData.unit``. [#2411]

  - The ``mask`` and ``flag`` attributes of ``astropy.nddata.NDData`` can now
    be set with any array-like object instead of requiring that they be set
    with a ``numpy.ndarray``. [#2419]

- ``astropy.sphinx``

  - Use of the ``astropy.sphinx`` module is deprecated; all new development of
    this module is in ``astropy_helpers.sphinx`` which should be used instead
    (therefore documentation builds that made use of any of the utilities in
    ``astropy.sphinx`` now have ``astropy_helpers`` as a documentation
    dependency).

- ``astropy.table``

  - The default table printing function now shows a table header row for units
    if any columns have the unit attribute set.  [#1282]

  - Before, an unmasked ``Table`` was automatically converted to a masked
    table if generated from a masked Table or a ``MaskedColumn``.
    Now, this conversion is only done if explicitly requested or if any
    of the input values is actually masked. [#1185]

  - The repr() function of ``astropy.table.Table`` now shows the units
    if any columns have the unit attribute set.  [#2180]

  - The semantics of the config options ``table.max_lines`` and
    ``table.max_width`` has changed slightly.  If these values are not
    set in the config file, astropy will try to determine the size
    automatically from the terminal. [#2683]

- ``astropy.time``

  - Correct use of UT in TDB calculation [#1938, #1939].

  - ``TimeDelta`` objects can have scales other than TAI [#1932].

  - Location information should now be passed on via an ``EarthLocation``
    instance or anything that initialises it, e.g., a tuple containing
    either geocentric or geodetic coordinates. [#1928]

- ``astropy.units``

  - ``Quantity`` now converts input to float by default, as this is physically
    most sensible for nearly all units [#1776].

  - ``Quantity`` comparisons with ``==`` or ``!=`` now always return ``True``
    or ``False``, even if units do not match (for which case a ``UnitsError``
    used to be raised).  [#2328]

  - Applying ``float`` or ``int`` to a ``Quantity`` now works for all
    dimensionless quantities; they are automatically converted to unscaled
    dimensionless. [#2249]

  - The exception ``astropy.units.UnitException``, which was
    deprecated in astropy 0.2, has been removed.  Use
    ``astropy.units.UnitError`` instead [#2386]

  - Initializing a ``Quantity`` with a valid number/array with a ``unit``
    attribute now interprets that attribute as the units of the input value.
    This makes it possible to initialize a ``Quantity`` from an Astropy
    ``Table`` column and have it correctly pick up the units from the column.
    [#2486]

- ``astropy.wcs``

  - ``calcFootprint`` was deprecated. It is replaced by
    ``calc_footprint``.  An optional boolean keyword ``center`` was
    added to ``calc_footprint``.  It controls whether the centers or
    the corners of the pixels are used in the computation. [#2384]

  - ``astropy.wcs.WCS.sip_pix2foc`` and
    ``astropy.wcs.WCS.sip_foc2pix`` formerly did not conform to the
    ``SIP`` standard: ``CRPIX`` was added to the ``foc`` result so
    that it could be used as input to "core FITS WCS".  As of astropy
    0.4, ``CRPIX`` is no longer added to the result, so the ``foc``
    space is correct as defined in the `SIP convention
    <http://adsabs.harvard.edu/abs/2005ASPC..347..491S>`__. [#2360]

  - ``astropy.wcs.UnitConverter``, which was deprecated in astropy
    0.2, has been removed.  Use the ``astropy.units`` module
    instead. [#2386]

  - The following methods on ``astropy.wcs.WCS``, which were
    deprecated in astropy 0.1, have been removed [#2386]:

    - ``all_pix2sky`` -> ``all_pix2world``
    - ``wcs_pix2sky`` -> ``wcs_pix2world``
    - ``wcs_sky2pix`` -> ``wcs_world2pix``

  - The ``naxis1`` and ``naxis2`` attributes and the ``get_naxis``
    method of ``astropy.wcs.WCS``, which were deprecated in astropy
    0.2, have been removed.  Use the shape of the underlying FITS data
    array instead.  [#2386]

- Misc

  - The ``astropy.setup_helpers`` and ``astropy.version_helpers`` modules are
    deprecated; any non-critical fixes and development to those modules should
    be in ``astropy_helpers`` instead.  Packages that use these modules in
    their ``setup.py`` should depend on ``astropy_helpers`` following the same
    pattern as in the Astropy package template.


Bug Fixes
^^^^^^^^^

- ``astropy.constants``

  - ``astropy.constants.Contant`` objects can now be deep
    copied. [#2601]

- ``astropy.cosmology``

  - The distance modulus function in ``astropy.cosmology`` can now handle
    negative distances, which can occur in certain closed cosmologies. [#2008]

  - Removed accidental imports of some extraneous variables in
    ``astropy.cosmology`` [#2025]

- ``astropy.io.ascii``

  - ``astropy.io.ascii.read`` would fail to read lists of strings where some of
    the strings consisted of just a newline ("\n"). [#2648]

- ``astropy.io.fits``

  - Use NaN for missing values in FITS when using Table.write for float
    columns. Earlier the default fill value was close to 1e20.[#2186]

  - Fixes for checksums on 32-bit platforms.  Results may be different
    if writing or checking checksums in "nonstandard" mode.  [#2484]

  - Additional minor bug fixes ported from PyFITS.  [#2575]

- ``astropy.io.votable``

  - It is now possible to save an ``astropy.table.Table`` object as a
    VOTable with any of the supported data formats, ``tabledata``,
    ``binary`` and ``binary2``, by using the ``tabledata_format``
    kwarg. [#2138]

  - Fixed a crash writing out variable length arrays. [#2577]

- ``astropy.nddata``

  - Indexing ``NDData`` in a way that results in a single element returns that
    element. [#2170]

  - Change construction of result of arithmetic and unit conversion to allow
    subclasses to require the presence of attribute like unit. [#2300]

  - Scale uncertainties to correct units in arithmetic operations and unit
    conversion. [#2393]

  - Ensure uncertainty and mask members are copied in arithmetic and
    convert_unit_to. [#2394]

  - Mask result of arithmetic if either of the operands is masked. [#2403]

  - Copy all attributes of input object if ``astropy.nddata.NDData`` is
    initialized with an ``NDData`` object. [#2406]

  - Copy ``flags`` to new object in ``convert_unit_to``. [#2409]

  - Result of ``NDData`` arithmetic makes a copy of any WCS instead of using
    a reference. [#2410]

  - Fix unit handling for multiplication/division and use
    ``astropy.units.Quantity`` for units arithmetic. [#2413]

  - A masked ``NDData`` is now converted to a masked array when used in an
    operation or ufunc with a numpy array. [#2414]

  - An unmasked ``NDData`` now uses an internal representation of its mask
    state that ``numpy.ma`` expects so that an ``NDData`` behaves as an
    unmasked array. [#2417]

- ``astropy.sphinx``

  - Fix crash in smart resolver when the resolution doesn't work. [#2591]

- ``astropy.table``

  - The ``astropy.table.Column`` object can now use both functions and callable
    objects as formats. [#2313]

  - Fixed a problem on 64 bit windows that caused errors
    "expected 'DTYPE_t' but got 'long long'" [#2490]

  - Fix initialisation of ``TableColumns`` with lists or tuples.  [#2647]

  - Fix removal of single column using ``remove_columns``. [#2699]

  - Fix a problem that setting a row element within a masked table did not
    update the corresponding table element. [#2734]

- ``astropy.time``

  - Correct UT1->UTC->UT1 round-trip being off by 1 second if UT1 is
    on a leap second. [#2077]

- ``astropy.units``

  - ``Quantity.copy`` now behaves identically to ``ndarray.copy``, and thus
    supports the ``order`` argument (for numpy >=1.6). [#2284]

  - Composing base units into identical composite units now works. [#2382]

  - Creating and composing/decomposing units is now substantially faster [#2544]

  - ``Quantity`` objects now are able to be assigned NaN [#2695]

- ``astropy.wcs``

  - Astropy now requires wcslib version 4.23.  The version of wcslib
    included with astropy has been updated to version 4.23.

  - Bug fixes in the projection routines: in ``hpxx2s`` [the
    cartesian-to-spherical operation of the ``HPX`` projection]
    relating to bounds checking, bug introduced at wcslib 4.20; in
    ``parx2s`` and molx2s`` [the cartesion-to-spherical operation of
    the ``PAR`` and ``MOL`` projections respectively] relating to
    setting the stat vector; in ``hpxx2s`` relating to implementation
    of the vector API; and in ``xphx2s`` relating to setting an
    out-of-bounds value of *phi*.

  - In the ``PCO`` projection, use alternative projection equations
    for greater numerical precision near theta == 0.  In the ``COP``
    projection, return an exact result for theta at the poles.
    Relaxed the tolerance for bounds checking a little in ``SFL``
    projection.

  - Fix a bug allocating insufficient memory in
    ``astropy.wcs.WCS.sub`` [#2468]

  - A new method, ``Wcsprm.bounds_check`` (corresponding to wcslib's
    ``wcsbchk``) has been added to control what bounds checking is performed by
    wcslib.

  - ``WCS.to_header`` will now raise a more meaningful exception when the WCS
    information is invalid or inconsistent in some way. [#1854]

  - In ``WCS.to_header``, ``RESTFRQ`` and ``RESTWAV`` are no longer
    rewritten if zero. [#2468]

  - In ``WCS.to_header``, floating point values will now always be written
    with an exponent or fractional part, i.e. ``.0`` being appended if necessary
    to acheive this. [#2468]

  - If the C extension for ``astropy.wcs`` was not built or fails to import for
    any reason, ``import astropy.wcs`` will result in an ``ImportError``,
    rather than getting obscure errors once the ``astropy.wcs`` is used.
    [#2061]

  - When the C extension for ``astropy.wcs`` is built using a version of
    ``wscslib`` already present in the system, the package does not try
    to install ``wcslib`` headers under ``astropy/wcs/include``. [#2536]

  - Fixes an unresolved external symbol error in the
    `astropy.wcs._wcs` C extension on Microsoft Windows when built
    with a Microsoft compiler. [#2478]

- Misc

  - Running the test suite with ``python setup.py test`` now works if
    the path to the source contains spaces. [#2488]

  - The version of ERFA included with Astropy is now v1.1.0 [#2497]

  - Removed deprecated option from travis configuration and force use of
    wheels rather than allowing build from source. [#2576]

  - The short option ``-n`` to run tests in parallel was broken
    (conflicts with the distutils built-in option of "dry-run").
    Changed to ``-j``. [#2566]

Other Changes and Additions
^^^^^^^^^^^^^^^^^^^^^^^^^^^

- ``python setup.py test --coverage`` will now give more accurate
  results, because the coverage analysis will include early imports of
  astropy.  There doesn't seem to be a way to get this to work when
  doing ``import astropy; astropy.test()``, so the ``coverage``
  keyword to ``astropy.test`` has been removed.  Coverage testing now
  depends only on `coverage.py
  <http://nedbatchelder.com/code/coverage/>`__, not
  ``pytest-cov``. [#2112]

- The included version of py.test has been upgraded to 2.5.1. [#1970]

- The included version of six.py has been upgraded to 1.5.2. [#2006]

- Where appropriate, tests are now run both with and without the
  ``unicode_literals`` option to ensure that we support both cases. [#1962]

- Running the Astropy test suite from within the IPython REPL is disabled for
  now due to bad interaction between the test runner and IPython's logging
  and I/O handler.  For now, run the Astropy tests should be run in the basic
  Python interpreter. [#2684]

- Added support for numerical comparison of floating point values appearing in
  the output of doctests using a ``+FLOAT_CMP`` doctest flag. [#2087]

- A monkey patch is performed to fix a bug in Numpy version 1.7 and
  earlier where unicode fill values on masked arrays are not
  supported.  This may cause unintended side effects if your
  application also monkey patches ``numpy.ma`` or relies on the broken
  behavior.  If unicode support of masked arrays is important to your
  application, upgrade to Numpy 1.8 or later for best results. [#2059]

- The developer documentation has been extensively rearranged and
  rewritten. [#1712]

- The ``human_time`` function in ``astropy.utils`` now returns strings
  without zero padding. [#2420]

- The ``bdist_dmg`` command for ``setup.py`` has now been removed. [#2553]

- Many broken API links have been fixed in the documentation, and the
  ``nitpick`` Sphinx option is now used to avoid broken links in future.
  [#1221, #2019, #2109, #2161, #2162, #2192, #2200, #2296, #2448, #2456,
  #2460, #2467, #2476, #2508, #2509]


0.3.2 (2014-05-13)
------------------

Bug Fixes
^^^^^^^^^

- ``astropy.coordinates``

  - if ``sep`` argument is specified to be a single character in
    ``sexagisimal_to_string``, it now includes seperators only between
    items [#2183]

  - Ensure comparisons involving ``Distance`` objects do not raise exceptions;
    also ensure operations that lead to units other than length return
    ``Quantity``. [#2206, #2250]

  - Multiplication and division of ``Angle`` objects is now
    supported. [#2273]

  - Fixed ``Angle.to_string`` functionality so that negative angles have the
    correct amount of padding when ``pad=True``. [#2337]

  - Mixing strings and quantities in the ``Angle`` constructor now
    works.  For example: ``Angle(['1d', 1. * u.d])``.  [#2398]

  - If ``Longitude`` is given a ``Longitude`` as input, use its ``wrap_angle``
    by default [#2705]

- ``astropy.cosmology``

  - Fixed ``format()`` compatibility with Python 2.6. [#2129]

  - Be more careful about converting to floating point internally [#1815, #1818]

- ``astropy.io.ascii``

  - The CDS reader in ``astropy.io.ascii`` can now handle multiple
    description lines in ReadMe files. [#2225]

  - When reading a table with values that generate an overflow error during
    type conversion (e.g. overflowing the native C long type), fall through to
    using string. Previously this generated an exception [#2234].

  - Some CDS files mark missing values with ``"---"``, others with ``"--"``.
    Recognize any string with one to four dashes as null value. [#1335]

- ``astropy.io.fits``

  - Allow pickling of ``FITS_rec`` objects. [#1597]

  - Improved behavior when writing large compressed images on OSX by removing
    an unnecessary check for platform architecture. [#2345]

  - Fixed an issue where Astropy ``Table`` objects containing boolean columns
    were not correctly written out to FITS files. [#1953]

  - Several other bug fixes ported from PyFITS v3.2.3 [#2368]

  - Fixed a crash on Python 2.x when writing a FITS file directly to a
    ``StringIO.StringIO`` object. [#2463]

- ``astropy.io.registry``

  - Allow readers/writers with the same name to be attached to different
    classes. [#2312]

- ``astropy.io.votable``

  - By default, floating point values are now written out using
    ``repr`` rather than ``str`` to preserve precision [#2137]

- ``astropy.modeling``

  - Fixed the ``SIP`` and ``InverseSIP`` models both so that they work in the
    first place, and so that they return results consistent with the SIP
    functions in ``astropy.wcs``. [#2177]

- ``astropy.stats``

  - Ensure the ``axis`` keyword in ``astropy.stats.funcs`` can now be used for
    all axes. [#2173]

- ``astropy.table``

  - Ensure nameless columns can be printed, using 'None' for the header. [#2213]

- ``astropy.time``

  - Fixed pickling of ``Time`` objects. [#2123]

- ``astropy.units``

  - ``Quantity._repr_latex_()`` returns ``NotImplementedError`` for quantity
    arrays instead of an uninformative formatting exception. [#2258]

  - Ensure ``Quantity.flat`` always returns ``Quantity``. [#2251]

  - Angstrom unit renders better in MathJax [#2286]

- ``astropy.utils``

  - Progress bars will now be displayed inside the IPython
    qtconsole. [#2230]

  - ``data.download_file()`` now evaluates ``REMOTE_TIMEOUT()`` at runtime
    rather than import time. Previously, setting ``REMOTE_TIMEOUT`` after
    import had no effect on the function's behavior. [#2302]

  - Progressbar will be limited to 100% so that the bar does not exceed the
    terminal width.  The numerical display can still exceed 100%, however.

- ``astropy.vo``

  - Fixed ``format()`` compatibility with Python 2.6. [#2129]

  - Cone Search validation no longer raises ``ConeSearchError`` for positive RA.
    [#2240, #2242]

- ``astropy.wcs``

  - Fixed a bug where calling ``astropy.wcs.Wcsprm.sub`` with
    ``WCSSUB_CELESTIAL`` may cause memory corruption due to
    underallocation of a temporary buffer. [#2350]

  - Fixed a memory allocation bug in ``astropy.wcs.Wcsprm.sub`` and
    ``astropy.wcs.Wcsprm.copy``.  [#2439]

- Misc

  - Fixes for compatibility with Python 3.4. [#1945]

  - ``import astropy; astropy.test()`` now correctly uses the same test
    configuration as ``python setup.py test`` [#1811]


0.3.1 (2014-03-04)
------------------

Bug Fixes
^^^^^^^^^

- ``astropy.config``

  - Fixed a bug where ``ConfigurationItem.set_temp()`` does not reset to
    default value when exception is raised within ``with`` block. [#2117]

- ``astropy.convolution``

  - Fixed a bug where ``_truncation`` was left undefined for ``CustomKernel``.
    [#2016]

  - Fixed a bug with ``_normalization`` when ``CustomKernel`` input array
    sums to zero. [#2016]

- ``astropy.coordinates``

  - Fixed a bug where using ``==`` on two array coordinates wouldn't
    work. [#1832]

  - Fixed bug which caused ``len()`` not to work for coordinate objects and
    added a ``.shape`` property to get appropriately array-like behavior.
    [#1761, #2014]

  - Fixed a bug where sexagesimal notation would sometimes include
    exponential notation in the last field. [#1908, #1913]

  - ``CompositeStaticMatrixTransform`` no longer attempts to reference the
    undefined variable ``self.matrix`` during instantiation. [#1944]

  - Fixed pickling of ``Longitude``, ensuring ``wrap_angle`` is preserved
    [#1961]

  - Allow ``sep`` argument in ``Angle.to_string`` to be empty (resulting in no
    separators) [#1989]

- ``astropy.io.ascii``

  - Allow passing unicode delimiters when reading or writing tables.  The
    delimiter must be convertible to pure ASCII.  [#1949]

  - Fix a problem when reading a table and renaming the columns to names that
    already exist. [#1991]

- ``astropy.io.fits``

  - Ported all bug fixes from PyFITS 3.2.1.  See the PyFITS changelog at
    http://pyfits.readthedocs.io/en/v3.2.1/ [#2056]

- ``astropy.io.misc``

  - Fixed issues in the HDF5 Table reader/writer functions that occurred on
    Windows. [#2099]

- ``astropy.io.votable``

  - The ``write_null_values`` kwarg to ``VOTable.to_xml``, when set to `False`
    (the default) would produce non-standard VOTable files.  Therefore, this
    functionality has been replaced by a better understanding that knows which
    fields in a VOTable may be left empty (only ``char``, ``float`` and
    ``double`` in VOTable 1.1 and 1.2, and all fields in VOTable 1.3).  The
    kwarg is still accepted but it will be ignored, and a warning is emitted.
    [#1809]

  - Printing out a ``astropy.io.votable.tree.Table`` object using `repr` or
    `str` now uses the pretty formatting in ``astropy.table``, so it's possible
    to easily preview the contents of a ``VOTable``. [#1766]

- ``astropy.modeling``

  - Fixed bug in computation of model derivatives in ``LinearLSQFitter``.
    [#1903]

  - Raise a ``NotImplementedError`` when fitting composite models. [#1915]

  - Fixed bug in the computation of the ``Gaussian2D`` model. [#2038]

  - Fixed bug in the computation of the ``AiryDisk2D`` model. [#2093]

- ``astropy.sphinx``

  - Added slightly more useful debug info for AstropyAutosummary. [#2024]

- ``astropy.table``

  - The column string representation for n-dimensional cells with only
    one element has been fixed. [#1522]

  - Fix a problem that caused ``MaskedColumn.__getitem__`` to not preserve
    column metadata. [#1471, #1872]

  - With Numpy prior to version 1.6.2, tables with Unicode columns now
    sort correctly. [#1867]

  - ``astropy.table`` can now print out tables with Unicode columns containing
    non-ascii characters. [#1864]

  - Columns can now be named with Unicode strings, as long as they contain only
    ascii characters.  This makes using ``astropy.table`` easier on Python 2
    when ``from __future__ import unicode_literals`` is used. [#1864]

  - Allow pickling of ``Table``, ``Column``, and ``MaskedColumn`` objects. [#792]

  - Fix a problem where it was not possible to rename columns after sorting or
    adding a row. [#2039]

- ``astropy.time``

  - Fix a problem where scale conversion problem in TimeFromEpoch
    was not showing a useful error [#2046]

  - Fix a problem when converting to one of the formats ``unix``, ``cxcsec``,
    ``gps`` or ``plot_date`` when the time scale is ``UT1``, ``TDB`` or ``TCB``
    [#1732]

  - Ensure that ``delta_ut1_utc`` gets calculated when accessed directly,
    instead of failing and giving a rather obscure error message [#1925]

  - Fix a bug when computing the TDB to TT offset.  The transform routine was
    using meters instead of kilometers for the Earth vector.  [#1929]

  - Increase ``__array_priority__`` so that ``TimeDelta`` can convert itself
    to a ``Quantity`` also in reverse operations [#1940]

  - Correct hop list from TCG to TDB to ensure that conversion is
    possible [#2074]

- ``astropy.units``

  - ``Quantity`` initialisation rewritten for speed [#1775]

  - Fixed minor string formatting issue for dimensionless quantities. [#1772]

  - Fix error for inplace operations on non-contiguous quantities [#1834].

  - The definition of the unit ``bar`` has been corrected to "1e5
    Pascal" from "100 Pascal" [#1910]

  - For units that are close to known units, but not quite, for
    example due to differences in case, the exception will now include
    recommendations. [#1870]

  - The generic and FITS unit parsers now accept multiple slashes in
    the unit string.  There are multiple ways to interpret them, but
    the approach taken here is to convert "m/s/kg" to "m s-1 kg-1".
    Multiple slashes are accepted, but discouraged, by the FITS
    standard, due to the ambiguity of parsing, so a warning is raised
    when it is encountered. [#1911]

  - The use of "angstrom" (with a lower case "a") is now accepted in FITS unit
    strings, since it is in common usage.  However, since it is not officially
    part of the FITS standard, a warning will be issued when it is encountered.
    [#1911]

  - Pickling unrecognized units will not raise a ``AttributeError``. [#2047]

  - ``astropy.units`` now correctly preserves the precision of
    fractional powers. [#2070]

  - If a ``Unit`` or ``Quantity`` is raised to a floating point power
    that is very close to a rational number with a denominator less
    than or equal to 10, it is converted to a ``Fraction`` object to
    preserve its precision through complex unit conversion operations.
    [#2070]

- ``astropy.utils``

  - Fixed crash in ``timer.RunTimePredictor.do_fit``. [#1905]

  - Fixed ``astropy.utils.compat.argparse`` for Python 3.1. [#2017]

- ``astropy.wcs``

  - ``astropy.wcs.WCS``, ``astropy.wcs.WCS.fix`` and
    ``astropy.wcs.find_all_wcs`` now have a ``translate_units`` keyword
    argument that is passed down to ``astropy.wcs.Wcsprm.fix``.  This can be
    used to specify any unsafe translations of units from rarely used ones to
    more commonly used ones.

    Although ``"S"`` is commonly used to represent seconds, its translation to
    ``"s"`` is potentially unsafe since the standard recognizes ``"S"``
    formally as Siemens, however rarely that may be used.  The same applies to
    ``"H"`` for hours (Henry), and ``"D"`` for days (Debye).

    When these sorts of changes are performed, a warning is emitted.
    [#1854]

  - When a unit is "fixed" by ``astropy.wcs.WCS.fix`` or
    ``astropy.wcs.Wcsprm.unitfix``, it now correctly reports the ``CUNIT``
    field that was changed. [#1854]

  - ``astropy.wcs.Wcs.printwcs`` will no longer warn that ``cdelt`` is being
    ignored when none was present in the FITS file. [#1845]

  - ``astropy.wcs.Wcsprm.set`` is called from within the ``astropy.wcs.WCS``
    constructor, therefore any invalid information in the keywords will be
    raised from the constructor, rather than on a subsequent call to a
    transformation method. [#1918]

  - Fix a memory corruption bug when using ``astropy.wcs.Wcs.sub`` with
    ``astropy.wcs.WCSSUB_CELESTIAL``. [#1960]

  - Fixed the ``AttributeError`` exception that was raised when using
    ``astropy.wcs.WCS.footprint_to_file``. [#1912]

  - Fixed a ``NameError`` exception that was raised when using
    ``astropy.wcs.validate`` or the ``wcslint`` script. [#2053]

  - Fixed a bug where named WCSes may be erroneously reported as ``' '`` when
    using ``astropy.wcs.validate`` or the ``wcslint`` script. [#2053]

  - Fixed a bug where error messages about incorrect header keywords
    may not be propagated correctly, resulting in a "NULL error object
    in wcslib" message. [#2106]

- Misc

  - There are a number of improvements to make Astropy work better on big
    endian platforms, such as MIPS, PPC, s390x and SPARC. [#1849]

  - The test suite will now raise exceptions when a deprecated feature of
    Python or Numpy is used.  [#1948]

Other Changes and Additions
^^^^^^^^^^^^^^^^^^^^^^^^^^^

- A new function, ``astropy.wcs.get_include``, has been added to get the
  location of the ``astropy.wcs`` C header files. [#1755]

- The doctests in the ``.rst`` files in the ``docs`` folder are now
  tested along with the other unit tests.  This is in addition to the
  testing of doctests in docstrings that was already being performed.
  See ``docs/development/testguide.rst`` for more information. [#1771]

- Fix a problem where import fails on Python 3 if setup.py exists
  in current directory. [#1877]


0.3 (2013-11-20)
----------------

New Features
^^^^^^^^^^^^

- General

  - A top-level configuration item, ``unicode_output`` has been added to
    control whether the Unicode string representation of certain
    objects will contain Unicode characters.  For example, when
    ``use_unicode`` is `False` (default)::

        >>> from astropy import units as u
        >>> print(unicode(u.degree))
        deg

    When ``use_unicode`` is `True`::

        >>> from astropy import units as u
        >>> print(unicode(u.degree))
        °

    See `handling-unicode
    <http://docs.astropy.org/en/v0.3/development/codeguide.html#unicode-guidelines>`_
    for more information. [#1441]

    - ``astropy.utils.misc.find_api_page`` is now imported into the top-level.
      This allows usage like ``astropy.find_api_page(astropy.units.Quantity)``.
      [#1779]

- ``astropy.convolution``

  - New class-based system for generating kernels, replacing ``make_kernel``.
    [#1255] The ``astropy.nddata.convolution`` sub-package has now been moved
    to ``astropy.convolution``. [#1451]

- ``astropy.coordinates``

  - Two classes ``astropy.coordinates.Longitude`` and
    ``astropy.coordinates.Latitude`` have been added.  These are derived from
    the new ``Angle`` class and used for all longitude-like (RA, azimuth,
    galactic L) and latitude-like coordinates (Dec, elevation, galactic B)
    respectively.  The ``Longitude`` class provides auto-wrapping capability
    and ``Latitude`` performs bounds checking.

  - ``astropy.coordinates.Distance`` supports conversion to and from distance
    modulii. [#1472]

  - ``astropy.coordinates.SphericalCoordinateBase`` and derived classes now
    support arrays of coordinates, enabling large speed-ups for some operations
    on multiple coordinates at the same time. These coordinates can also be
    indexed using standard slicing or any Numpy-compatible indexing. [#1535,
    #1615]

  - Array coordinates can be matched to other array coordinates, finding the
    closest matches between the two sets of coordinates (see the
    ``astropy.coordinates.matching.match_coordinates_3d`` and
    ``astropy.coordinates.matching.match_coordinates_sky`` functions). [#1535]

- ``astropy.cosmology``

  - Added support for including massive Neutrinos in the cosmology classes. The
    Planck (2013) cosmology has been updated to use this. [#1364]

  - Calculations now use and return ``Quantity`` objects where appropriate.
    [#1237]

- ``astropy.io.ascii``

  - Added support for writing IPAC format tables [#1152].

- ``astropy.io.fits``

  - Added initial support for table columns containing pseudo-unsigned
    integers.  This is currently enabled by using the ``uint=True`` option when
    opening files; any table columns with the correct BZERO value will be
    interpreted and returned as arrays of unsigned integers. [#906]

  - Upgraded vendored copy of CFITSIO to v3.35, though backwards compatibility
    back to version v3.28 is maintained.

  - Added support for reading and writing tables using the Q format for columns.
    The Q format is identical to the P format (variable-length arrays) except
    that it uses 64-bit integers for the data descriptors, allowing more than
    4 GB of variable-length array data in a single table.

  - Some refactoring of the table and ``FITS_rec`` modules in order to better
    separate the details of the FITS binary and ASCII table data structures from
    the HDU data structures that encapsulate them.  Most of these changes should
    not be apparent to users (but see API Changes below).

- ``astropy.io.votable``

  - Updated to support the VOTable 1.3 draft. [#433]

  - Added the ability to look up and group elements by their utype attribute.
    [#622]

  - The format of the units of a VOTable file can be specified using the
    ``unit_format`` parameter.  Note that units are still always written out
    using the CDS format, to ensure compatibility with the standard.

- ``astropy.modeling``

  - Added a new framework for representing and evaluating mathematical models
    and for fitting data to models.  See "What's New in Astropy 0.3" in the
    documentation for further details. [#493]

- ``astropy.stats``

  - Added robust statistics functions
    ``astropy.stats.funcs.median_absolute_deviation``,
    ``astropy.stats.funcs.biweight_location``, and
    ``astropy.stats.funcs.biweight_midvariance``. [#621]

  - Added ``astropy.stats.funcs.signal_to_noise_oir_ccd`` for computing the
    signal to noise ratio for source being observed in the optical/IR using a
    CCD. [#870]

  - Add ``axis=int`` option to ``stropy.stats.funcs.sigma_clip`` to allow
    clipping along a given axis for multidimensional data. [#1083]

- ``astropy.table``

  - New columns can be added to a table via assignment to a non-existing
    column by name. [#726]

  - Added ``join`` function to perform a database-like join on two tables. This
    includes support for inner, left, right, and outer joins as well as
    metadata merging.  [#903]

  - Added ``hstack`` and ``vstack`` functions to stack two or more tables.
    [#937]

  - Tables now have a ``.copy`` method and include support for ``copy`` and
    ``deepcopy``. [#1208]

  - Added support for selecting and manipulating groups within a table with
    a database style ``group_by`` method. [#1424]

  - Table ``read`` and ``write`` functions now include rudimentary support
    reading and writing of FITS tables via the unified reading/writing
    interface. [#591]

  - The ``units`` and ``dtypes`` attributes and keyword arguments in Column,
    MaskedColumn, Row, and Table are now deprecated in favor of the
    single-tense ``unit`` and ``dtype``. [#1174]

  - Setting a column from a Quantity now correctly sets the unit on the Column
    object. [#732]

  - Add ``remove_row`` and ``remove_rows`` to remove table rows. [#1230]

  - Added a new ``Table.show_in_browser`` method that opens a web browser
    and displays the table rendered as HTML. [#1342]

  - New tables can now be instantiated using a single row from an existing
    table. [#1417]

- ``astropy.time``

  - New ``Time`` objects can be instantiated from existing ``Time`` objects
    (but with different format, scale, etc.) [#889]

  - Added a ``Time.now`` classmethod that returns the current UTC time,
    similarly to Python's ``datetime.now``. [#1061]

  - Update internal time manipulations so that arithmetic with Time and
    TimeDelta objects maintains sub-nanosecond precision over a time span
    longer than the age of the universe. [#1189]

  - Use ``astropy.utils.iers`` to provide ``delta_ut1_utc``, so that
    automatic calculation of UT1 becomes possible. [#1145]

  - Add ``datetime`` format which allows converting to and from standard
    library ``datetime.datetime`` objects. [#860]

  - Add ``plot_date`` format which allows converting to and from the date
    representation used when plotting dates with matplotlib via the
    ``matplotlib.pyplot.plot_date`` function. [#860]

  - Add ``gps`` format (seconds since 1980-01-01 00:00:00 UTC,
    including leap seconds) [#1164]

  - Add array indexing to Time objects [#1132]

  - Allow for arithmetic of multi-element and single-element Time and TimeDelta
    objects. [#1081]

  - Allow multiplication and division of TimeDelta objects by
    constants and arrays, as well as changing sign (negation) and
    taking the absolute value of TimeDelta objects. [#1082]

  - Allow comparisons of Time and TimeDelta objects. [#1171]

  - Support interaction of Time and Quantity objects that represent a time
    interval. [#1431]

- ``astropy.units``

  - Added parallax equivalency for length-angle. [#985]

  - Added mass-energy equivalency. [#1333]

  - Added a new-style format method which will use format specifiers
    (like ``0.03f``) in new-style format strings for the Quantity's value.
    Specifiers which can't be applied to the value will fall back to the
    entire string representation of the quantity. [#1383]

  - Added support for complex number values in quantities. [#1384]

  - Added new spectroscopic equivalencies for velocity conversions
    (relativistic, optical, and radio conventions are supported) [#1200]

  - The ``spectral`` equivalency now also handles wave number.

  - The ``spectral_density`` equivalency now also accepts a Quantity for the
    frequency or wavelength. It also handles additional flux units.

  - Added Brightness Temperature (antenna gain) equivalency for conversion
    between :math:`T_B` and flux density. [#1327]

  - Added percent unit, and allowed any string containing just a number to be
    interpreted as a scaled dimensionless unit. [#1409]

  - New-style format strings can be used to set the unit output format.  For
    example, ``"{0:latex}".format(u.km)`` will print with the latex formatter.
    [#1462]

  - The ``Unit.is_equivalent`` method can now take a tuple. In this case, the
    method returns ``True`` if the unit is equivalent to any of the units
    listed in the tuple. [#1521]

  - ``def_unit`` can now take a 2-tuple of names of the form (short, long),
    where each entry is a list.  This allows for handling strange units that
    might have multiple short names. [#1543]

  - Added ``dimensionless_angles`` equivalency, which allows conversion of any
    power of radian to dimensionless. [#1161]

  - Added the ability to enable set of units, or equivalencies that are used by
    default.  Also provided context managers for these cases. [#1268]

  - Imperial units are disabled by default. [#1593, #1662]

  - Added an ``astropy.units.add_enabled_units`` context manager, which allows
    creating a temporary context with additional units temporarily enabled in
    the global units namespace. [#1662]

  - ``Unit`` instances now have ``.si`` and ``.cgs`` properties a la
    ``Quantity``.  These serve as shortcuts for ``Unit.to_system(cgs)[0]``
    etc. [#1610]

- ``astropy.vo``

  - New package added to support Virtual Observatory Simple Cone Search query
    and service validation. [#552]

- ``astropy.wcs``

  - Fixed attribute error in ``astropy.wcs.Wcsprm`` (lattype->lattyp) [#1463]

  - Included a new command-line script called ``wcslint`` and accompanying API
    for validating the WCS in a given FITS file or header. [#580]

  - Upgraded included version of WCSLIB to 4.19.

- ``astropy.utils``

  - Added a new set of utilities in ``astropy.utils.timer`` for analyzing the
    runtime of functions and making runtime predections for larger inputs.
    [#743]

  - ``ProgressBar`` and ``Spinner`` classes can now be used directly to return
    generator expressions. [#771]

  - Added ``astropy.utils.iers`` which allows reading in of IERS A or IERS B
    bulletins and interpolation in UT1-UTC.

  - Added a function ``astropy.utils.find_api_page``--given a class or object
    from the ``astropy`` package, this will open that class's API documentation
    in a web browser. [#663]

  - Data download functions such as ``download_file`` now accept a
    ``show_progress`` argument to suppress console output, and a ``timeout``
    argument. [#865, #1258]

- ``astropy.extern.six``

  - Added `six <https://pypi.python.org/pypi/six/>`_ for python2/python3
    compatibility

- Astropy now uses the ERFA library instead of the IAU SOFA library for
  fundamental time transformation routines.  The ERFA library is derived, with
  permission, from the IAU SOFA library but is distributed under a BSD license.
  See ``license/ERFA.rst`` for details. [#1293]

- ``astropy.logger``

  - The Astropy logger now no longer catches exceptions by default, and also
    only captures warnings emitted by Astropy itself (prior to this change,
    following an import of Astropy, any warning got re-directed through the
    Astropy logger). Logging to the Astropy log file has also been disabled by
    default. However, users of Astropy 0.2 will likely still see the previous
    behavior with Astropy 0.3 for exceptions and logging to file since the
    default configuration file installed by 0.2 set the exception logging to be
    on by default. To get the new behavior, set the ``log_exceptions`` and
    ``log_to_file`` configuration items to ``False`` in the ``astropy.cfg``
    file. [#1331]

API Changes
^^^^^^^^^^^

- General

  - The configuration option ``utils.console.use_unicode`` has been
    moved to the top level and renamed to ``unicode_output``.  It now
    not only affects console widgets, such as progress bars, but also
    controls whether calling `unicode` on certain classes will return a
    string containing unicode characters.

- ``astropy.coordinates``

  - The ``astropy.coordinates.Angle`` class is now a subclass of
    ``astropy.units.Quantity``. This means it has all of the methods of a
    `numpy.ndarray`. [#1006]

  - The ``astropy.coordinates.Distance`` class is now a subclass of
    ``astropy.units.Quantity``. This means it has all of the methods of a
    `numpy.ndarray`. [#1472]

    - All angular units are now supported, not just ``radian``, ``degree`` and
      ``hour``, but now ``arcsecond`` and ``arcminute`` as well.  The object
      will retain its native unit, so when printing out a value initially
      provided in hours, its ``to_string()`` will, by default, also be
      expressed in hours.

    - The ``Angle`` class now supports arrays of angles.

    - To be consistent with ``units.Unit``, ``Angle.format`` has been
      deprecated and renamed to ``Angle.to_string``.

    - To be consistent with ``astropy.units``, all plural forms of unit names
      have been removed.  Therefore, the following properties of
      ``astropy.coordinates.Angle`` should be renamed:

      - ``radians`` -> ``radian``
      - ``degrees`` -> ``degree``
      - ``hours`` -> ``hour``

    - Multiplication and division of two ``Angle`` objects used to raise
      ``NotImplementedError``.  Now they raise ``TypeError``.

  - The ``astropy.coordinates.Angle`` class no longer has a ``bounds``
    attribute so there is no bounds-checking or auto-wrapping at this level.
    This allows ``Angle`` objects to be used in arbitrary arithmetic
    expressions (e.g. coordinate distance computation).

  - The ``astropy.coordinates.RA`` and ``astropy.coordinates.Dec`` classes have
    been removed and replaced with ``astropy.coordinates.Longitude`` and
    ``astropy.coordinates.Latitude`` respectively.  These are now used for the
    components of Galactic and Horizontal (Alt-Az) coordinates as well instead
    of plain ``Angle`` objects.

  - ``astropy.coordinates.angles.rotation_matrix`` and
    ``astropy.coordinates.angles.angle_axis`` now take a ``unit`` kwarg instead
    of ``degrees`` kwarg to specify the units of the angles.
    ``rotation_matrix`` will also take the unit from the given ``Angle`` object
    if no unit is provided.

  - The ``AngularSeparation`` class has been removed.  The output of the
    coordinates ``separation()`` method is now an
    ``astropy.coordinates.Angle``.  [#1007]

  - The coordinate classes have been renamed in a way that remove the
    ``Coordinates`` at the end of the class names.  E.g., ``ICRSCoordinates``
    from previous versions is now called ``ICRS``. [#1614]

  - ``HorizontalCoordinates`` are now named ``AltAz``, to reflect more common
    terminology.

- ``astropy.cosmology``

  - The Planck (2013) cosmology will likely give slightly different (and more
    accurate) results due to the inclusion of Neutrino masses. [#1364]

  - Cosmology class properties now return ``Quantity`` objects instead of
    simple floating-point values. [#1237]

  - The names of cosmology instances are now truly optional, and are set to
    ``None`` rather than the name of the class if the user does not provide
    them.  [#1705]

- ``astropy.io.ascii``

  - In the ``read`` method of ``astropy.io.ascii``, empty column values in an
    ASCII table are now treated as missing values instead of the previous
    treatment as a zero-length string "".  This now corresponds to the behavior
    of other table readers like ``numpy.genfromtxt``.  To restore the previous
    behavior set ``fill_values=None`` in the call to ``ascii.read()``. [#919]

  - The ``read`` and ``write`` methods of ``astropy.io.ascii`` now have a
    ``format`` argument for specifying the file format.  This is the preferred
    way to choose the format instead of the ``Reader`` and ``Writer``
    arguments. [#961]

  - The ``include_names`` and ``exclude_names`` arguments were removed from
    the ``BaseHeader`` initializer, and now instead handled by the reader and
    writer classes directly. [#1350]

  - Allow numeric and otherwise unusual column names when reading a table
    where the ``format`` argument is specified, but other format details such
    as the delimiter or quote character are being guessed. [#1692]

  - When reading an ASCII table using the ``Table.read()`` method, the default
    has changed from ``guess=False`` to ``guess=True`` to allow auto-detection
    of file format.  This matches the default behavior of ``ascii.read()``.

- ``astropy.io.fits``

  - The ``astropy.io.fits.new_table`` function is marked "pending deprecation".
    This does not mean it will be removed outright or that its functionality
    has changed.  It will likely be replaced in the future for a function with
    similar, if not subtly different functionality.  A better, if not slightly
    more verbose approach is to use ``pyfits.FITS_rec.from_columns`` to create
    a new ``FITS_rec`` table--this has the same interface as
    ``pyfits.new_table``.  The difference is that it returns a plan
    ``FITS_rec`` array, and not an HDU instance.  This ``FITS_rec`` object can
    then be used as the data argument in the constructors for ``BinTableHDU``
    (for binary tables) or ``TableHDU`` (for ASCII tables).  This is analogous
    to creating an ``ImageHDU`` by passing in an image array.
    ``pyfits.FITS_rec.from_columns`` is just a simpler way of creating a
    FITS-compatible recarray from a FITS column specification.

  - The ``updateHeader``, ``updateHeaderData``, and ``updateCompressedData``
    methods of the ``CompDataHDU`` class are pending deprecation and moved to
    internal methods.  The operation of these methods depended too much on
    internal state to be used safely by users; instead they are invoked
    automatically in the appropriate places when reading/writing compressed
    image HDUs.

  - The ``CompDataHDU.compData`` attribute is pending deprecation in favor of
    the clearer and more PEP-8 compatible ``CompDataHDU.compressed_data``.

  - The constructor for ``CompDataHDU`` has been changed to accept new keyword
    arguments.  The new keyword arguments are essentially the same, but are in
    underscore_separated format rather than camelCase format.  The old
    arguments are still pending deprecation.

  - The internal attributes of HDU classes ``_hdrLoc``, ``_datLoc``, and
    ``_datSpan`` have been replaced with ``_header_offset``, ``_data_offset``,
    and ``_data_size`` respectively.  The old attribute names are still pending
    deprecation.  This should only be of interest to advanced users who have
    created their own HDU subclasses.

  - The following previously deprecated functions and methods have been removed
    entirely: ``createCard``, ``createCardFromString``, ``upperKey``,
    ``ColDefs.data``, ``setExtensionNameCaseSensitive``, ``_File.getfile``,
    ``_TableBaseHDU.get_coldefs``, ``Header.has_key``, ``Header.ascardlist``.

  - Interfaces that were pending deprecation are now fully deprecated.  These
    include: ``create_card``, ``create_card_from_string``, ``upper_key``,
    ``Header.get_history``, and ``Header.get_comment``.

  - The ``.name`` attribute on HDUs is now directly tied to the HDU's header, so
    that if ``.header['EXTNAME']`` changes so does ``.name`` and vice-versa.

- ``astropy.io.registry``

  - Identifier functions for reading/writing Table and NDData objects should
    now accept ``(origin, *args, **kwargs)`` instead of ``(origin, args,
    kwargs)``. [#591]

  - Added a new ``astropy.io.registry.get_formats`` function for listing
    registered I/O formats and details about the their readers/writers. [#1669]

- ``astropy.io.votable``

  - Added a new option ``use_names_over_ids`` option to use when converting
    from VOTable objects to Astropy Tables. This can prevent a situation where
    column names are not preserved when converting from a VOTable. [#609]

- ``astropy.nddata``

  - The ``astropy.nddata.convolution`` sub-package has now been moved to
    ``astropy.convolution``, and the ``make_kernel`` function has been removed.
    (the kernel classes should be used instead) [#1451]

- ``astropy.stats.funcs``

  - For ``sigma_clip``, the ``maout`` optional parameter has been removed, and
    the function now always returns a masked array.  A new boolean parameter
    ``copy`` can be used to indicated whether the input data should be copied
    (``copy=True``, default) or used by reference (``copy=False``) in the
    output masked array. [#1083]

- ``astropy.table``

  - The first argument to the ``Column`` and ``MaskedColumn`` classes is now
    the data array--the ``name`` argument has been changed to an optional
    keyword argument. [#840]

  - Added support for instantiating a ``Table`` from a list of dict, each one
    representing a single row with the keys mapping to column names. [#901]

  - The plural 'units' and 'dtypes' have been switched to 'unit' and 'dtype'
    where appropriate. The original attributes are still present in this
    version as deprecated attributes, but will be removed in the next version.
    [#1174]

  - The ``copy`` methods of ``Column`` and ``MaskedColumn`` were changed so
    that the first argument is now ``order='C'``.  This is required for
    compatibility with Numpy 1.8 which is currently in development. [#1250]

  - Comparing a column (with == or !=) to a scalar, an array, or another column
    now always returns a boolean Numpy array (which is a masked array if either
    of the arguments in the comparison was masked). This is in contrast to the
    previous behavior, which in some cases returned a boolean Numpy array, and
    in some cases returned a boolean Column object. [#1446]

- ``astropy.time``

  - For consistency with ``Quantity``, the attributes ``val`` and
    ``is_scalar`` have been renamed to ``value`` and ``isscalar``,
    respectively, and the attribute ``vals`` has been dropped. [#767]

  - The double-float64 internal representation of time is used more
    efficiently to enable better accuracy. [#366]

  - Format and scale arguments are now allowed to be case-insensitive. [#1128]

- ``astropy.units``

  - The ``Quantity`` class now inherits from the Numpy array class, and
    includes the following API changes [#929]:

    - Using ``float(...)``, ``int(...)``, and ``long(...)`` on a quantity will
      now only work if the quantity is dimensionless and unscaled.

    - All Numpy ufuncs should now treat units correctly (or raise an exception
      if not supported), rather than extract the value of quantities and
      operate on this, emitting a warning about the implicit loss of units.

    - When using relevant Numpy ufuncs on dimensionless quantities (e.g.
      ``np.exp(h * nu / (k_B * T))``), or combining dimensionless quantities
      with Python scalars or plain Numpy arrays ``1 + v / c``, the
      dimensionless Quantity will automatically be converted to an unscaled
      dimensionless Quantity.

    - When initializing a quantity from a value with no unit, it is now set to
      be dimensionless and unscaled by default. When initializing a Quantity
      from another Quantity and with no unit specified in the initializer, the
      unit is now taken from the unit of the Quantity being initialized from.

  - Strings are no longer allowed as the values for Quantities. [#1005]

  - Quantities are always comparable with zero regardless of their units.
    [#1254]

  - The exception ``astropy.units.UnitsException`` has been renamed to
    ``astropy.units.UnitsError`` to be more consistent with the naming
    of built-in Python exceptions. [#1406]

  - Multiplication with and division by a string now always returns a Unit
    (rather than a Quantity when the string was first) [#1408]

  - Imperial units are disabled by default.

- ``astropy.wcs``

  - For those including the ``astropy.wcs`` C headers in their project, they
    should now include it as:

       #include "astropy_wcs/astropy_wcs_api.h"

    instead of:

       #include "astropy_wcs_api.h"

    [#1631]

- The ``--enable-legacy`` option for ``setup.py`` has been removed. [#1493]

Bug Fixes
^^^^^^^^^

- ``astropy.io.ascii``

  - The ``write()`` function was ignoring the ``fill_values`` argument. [#910]

  - Fixed an issue in ``DefaultSplitter.join`` where the delimiter attribute
    was ignored when writing the CSV. [#1020]

  - Fixed writing of IPAC tables containing null values. [#1366]

  - When a table with no header row was read without specifying the format and
    using the ``names`` argument, then the first row could be dropped. [#1692]

- ``astropy.io.fits``

  - Binary tables containing compressed images may, optionally, contain other
    columns unrelated to the tile compression convention. Although this is an
    uncommon use case, it is permitted by the standard.

  - Reworked some of the file I/O routines to allow simpler, more consistent
    mapping between OS-level file modes ('rb', 'wb', 'ab', etc.) and the more
    "PyFITS-specific" modes used by PyFITS like "readonly" and "update".  That
    is, if reading a FITS file from an open file object, it doesn't matter as
    much what "mode" it was opened in so long as it has the right capabilities
    (read/write/etc.)  Also works around bugs in the Python io module in 2.6+
    with regard to file modes.

  - Fixed a long-standing issue where writing binary tables did not correctly
    write the TFORMn keywords for variable-length array columns (they omitted
    the max array length parameter of the format).  This was thought fixed in
    an earlier version, but it was only fixed for compressed image HDUs and
    not for binary tables in general.

- ``astropy.nddata``

  - Fixed crash when trying to multiple or divide ``NDData`` objects with
    uncertainties. [#1547]

- ``astropy.table``

  - Using a list of strings to index a table now correctly returns a new table
    with the columns named in the list. [#1454]

  - Inequality operators now work properly with ``Column`` objects. [#1685]

- ``astropy.time``

  - ``Time`` scale and format attributes are now shown when calling ``dir()``
    on a ``Time`` object. [#1130]

- ``astropy.wcs``

  - Fixed assignment to string-like WCS attributes on Python 3. [#956]

- ``astropy.units``

  - Fixed a bug that caused the order of multiplication/division of plain
    Numpy arrays with Quantities to matter (i.e. if the plain array comes
    first the units were not preserved in the output). [#899]

  - Directly instantiated ``CompositeUnits`` were made printable without
    crashing. [#1576]

- Misc

  - Fixed various modules that hard-coded ``sys.stdout`` as default arguments
    to functions at import time, rather than using the runtime value of
    ``sys.stdout``. [#1648]

  - Minor documentation fixes and enhancements [#922, #1034, #1210, #1217,
    #1491, #1492, #1498, #1582, #1608, #1621, #1646, #1670, #1756]

  - Fixed a crash that could sometimes occur when running the test suite on
    systems with platform names containing non-ASCII characters. [#1698]

Other Changes and Additions
^^^^^^^^^^^^^^^^^^^^^^^^^^^

- General

  - Astropy now follows the PSF Code of Conduct. [#1216]

  - Astropy's test suite now tests all doctests in inline docstrings.  Support
    for running doctests in the reST documentation is planned to follow in
    v0.3.1.

  - Astropy's test suite can be run on multiple CPUs in parallel, often
    greatly improving runtime, using the ``--parallel`` option. [#1040]

  - A warning is now issued when using Astropy with Numpy < 1.5--much of
    Astropy may still work in this case but it shouldn't be expected to
    either. [#1479]

  - Added automatic download/build/installation of Numpy during Astropy
    installation if not already found. [#1483]

  - Handling of metadata for the ``NDData`` and ``Table`` classes has been
    unified by way of a common ``MetaData`` descriptor--it allows instantiating
    an object with metadata of any mapping type, and subsequently prevents
    replacing the mapping stored in the ``.meta`` attribute (only direct
    updates to that object are allowed). [#1686]

- ``astropy.coordinates``

  - Angles containing out of bounds minutes or seconds (e.g. 60) can be
    parsed--the value modulo 60 is used with carry to the hours/minutes, and a
    warning is issued rather than raising an exception. [#990]

- ``astropy.io.fits``

  - The new compression code also adds support for the ZQUANTIZ and ZDITHER0
    keywords added in more recent versions of this FITS Tile Compression spec.
    This includes support for lossless compression with GZIP. (#198) By default
    no dithering is used, but the ``SUBTRACTIVE_DITHER_1`` and
    ``SUBTRACTIVE_DITHER_2`` methods can be enabled by passing the correct
    constants to the ``quantize_method`` argument to the ``CompImageHDU``
    constructor.  A seed can be manually specified, or automatically generated
    using either the system clock or checksum-based methods via the
    ``dither_seed`` argument.  See the documentation for ``CompImageHDU`` for
    more details.

  - Images compressed with the Tile Compression standard can now be larger than
    4 GB through support of the Q format.

  - All HDUs now have a ``.ver`` ``.level`` attribute that returns the value of
    the EXTVAL and EXTLEVEL keywords from that HDU's header, if the exist.
    This was added for consistency with the ``.name`` attribute which returns
    the EXTNAME value from the header.

  - Then ``Column`` and ``ColDefs`` classes have new ``.dtype`` attributes
    which give the Numpy dtype for the column data in the first case, and the
    full Numpy compound dtype for each table row in the latter case.

  - There was an issue where new tables created defaulted the values in all
    string columns to '0.0'.  Now string columns are filled with empty strings
    by default--this seems a less surprising default, but it may cause
    differences with tables created with older versions of PyFITS or Astropy.

- ``astropy.io.misc``

  - The HDF5 reader can now refer to groups in the path as well as datasets;
    if given a group, the first dataset in that group is read. [#1159]

- ``astropy.nddata``

  - ``NDData`` objects have more helpful, though still rudimentary ``__str__`
    and ``__repr__`` displays. [#1313]

- ``astropy.units``

  - Added 'cycle' unit. [#1160]

  - Extended units supported by the CDS formatter/parser. [#1468]

  - Added unicode an LaTeX symbols for liter. [#1618]

- ``astropy.wcs``

  - Redundant SCAMP distortion parameters are removed with SIP distortions are
    also present. [#1278]

  - Added iterative implementation of ``all_world2pix`` that can be reliably
    inverted. [#1281]


0.2.5 (2013-10-25)
------------------

Bug Fixes
^^^^^^^^^

- ``astropy.coordinates``

  - Fixed incorrect string formatting of Angles using ``precision=0``. [#1319]

  - Fixed string formatting of Angles using ``decimal=True`` which ignored the
    ``precision`` argument. [#1323]

  - Fixed parsing of format strings using appropriate unicode characters
    instead of the ASCII ``-`` for minus signs. [#1429]

- ``astropy.io.ascii``

  - Fixed a crash in the IPAC table reader when the ``include/exclude_names``
    option is set. [#1348]

  - Fixed writing AASTex tables to honor the ``tabletype`` option. [#1372]

- ``astropy.io.fits``

  - Improved round-tripping and preservation of manually assigned column
    attributes (``TNULLn``, ``TSCALn``, etc.) in table HDU headers. (Note: This
    issue was previously reported as fixed in Astropy v0.2.2 by mistake; it is
    not fixed until v0.3.) [#996]

  - Fixed a bug that could cause a segfault when trying to decompress an
    compressed HDU whose contents are truncated (due to a corrupt file, for
    example). This still causes a Python traceback but better that than a
    segfault. [#1332]

  - Newly created ``CompImageHDU`` HDUs use the correct value of the
    ``DEFAULT_COMPRESSION_TYPE`` module-level constant instead of hard-coding
    "RICE_1" in the header.

  - Fixed a corner case where when extra memory is allocated to compress an
    image, it could lead to unnecessary in-memory copying of the compressed
    image data and a possible memory leak through Numpy.

  - Fixed a bug where assigning from an mmap'd array in one FITS file over
    the old (also mmap'd) array in another FITS file failed to update the
    destination file. Corresponds to PyFITS issue 25.

  - Some miscellaneous documentation fixes.

- ``astropy.io.votable``

  - Added a warning for when a VOTable 1.2 file contains no ``RESOURCES``
    elements (at least one should be present). [#1337]

  - Fixed a test failure specific to MIPS architecture caused by an errant
    floating point warning. [#1179]

- ``astropy.nddata.convolution``

  - Prevented in-place modification of the input arrays to ``convolve()``.
    [#1153]

- ``astropy.table``

  - Added HTML escaping for string values in tables when outputting the table
    as HTML. [#1347]

  - Added a workaround in a bug in Numpy that could cause a crash when
    accessing a table row in a masked table containing ``dtype=object``
    columns. [#1229]

  - Fixed an issue similar to the one in #1229, but specific to unmasked
    tables. [#1403]

- ``astropy.units``

  - Improved error handling for unparseable units and fixed parsing CDS units
    without mantissas in the exponent. [#1288]

  - Added a physical type for spectral flux density. [#1410]

  - Normalized conversions that should result in a scale of exactly 1.0 to
    round off slight floating point imprecisions. [#1407]

  - Added support in the CDS unit parser/formatter for unusual unit prefixes
    that are nonetheless required to be supported by that convention. [#1426]

  - Fixed the parsing of ``sqrt()`` in unit format strings which was returning
    ``unit ** 2`` instead of ``unit ** 0.5``. [#1458]

- ``astropy.wcs``

  - When passing a single array to the wcs transformation functions,
    (``astropy.wcs.Wcs.all_pix2world``, etc.), its second dimension must now
    exactly match the number of dimensions in the transformation. [#1395]

  - Improved error message when incorrect arguments are passed to
    ``WCS.wcs_world2pix``. [#1394]

  - Fixed a crash when trying to read WCS from FITS headers on Python 3.3
    in Windows. [#1363]

  - Only headers that are required as part of the WCSLIB C API are installed
    by the package, per request of system packagers. [#1666]

- Misc

  - Fixed crash when the ``COLUMNS`` environment variable is set to a
    non-integer value. [#1291]

  - Fixed a bug in ``ProgressBar.map`` where ``multiprocess=True`` could cause
    it to hang on waiting for the process pool to be destroyed. [#1381]

  - Fixed a crash on Python 3.2 when affiliated packages try to use the
    ``astropy.utils.data.get_pkg_data_*`` functions. [#1256]

  - Fixed a minor path normalization issue that could occur on Windows in
    ``astropy.utils.data.get_pkg_data_filename``. [#1444]

  - Fixed an annoyance where configuration items intended only for testing
    showed up in users' astropy.cfg files. [#1477]

  - Prevented crashes in exception logging in unusual cases where no traceback
    is associated with the exception. [#1518]

  - Fixed a crash when running the tests in unusual environments where
    ``sys.stdout.encoding`` is ``None``. [#1530]

  - Miscellaneous documentation fixes and improvements [#1308, #1317, #1377,
    #1393, #1362, #1516]

Other Changes and Additions
^^^^^^^^^^^^^^^^^^^^^^^^^^^

- Astropy installation now requests setuptools >= 0.7 during build/installation
  if neither distribute or setuptools >= 0.7 is already installed.  In other
  words, if ``import setuptools`` fails, ``ez_setup.py`` is used to bootstrap
  the latest setuptools (rather than using ``distribute_setup.py`` to bootstrap
  the now obsolete distribute package). [#1197]

- When importing Astropy from a source checkout without having built the
  extension modules first an ``ImportError`` is raised rather than a
  ``SystemExit`` exception. [#1269]


0.2.4 (2013-07-24)
------------------

Bug Fixes
^^^^^^^^^

- ``astropy.coordinates``

  - Fixed the angle parser to support parsing the string "1 degree". [#1168]

- ``astropy.cosmology``

  - Fixed a crash in the ``comoving_volume`` method on non-flat cosmologies
    when passing it an array of redshifts.

- ``astropy.io.ascii``

  - Fixed a bug that prevented saving changes to the comment symbol when
    writing changes to a table. [#1167]

- ``astropy.io.fits``

  - Added a workaround for a bug in 64-bit OSX that could cause truncation when
    writing files greater than 2^32 bytes in size. [#839]

- ``astropy.io.votable``

  - Fixed incorrect reading of tables containing multiple ``<RESOURCE>``
    elements. [#1223]

- ``astropy.table``

  - Fixed a bug where ``Table.remove_column`` and ``Table.rename_column``
    could cause a masked table to lose its masking. [#1120]

  - Fixed bugs where subclasses of ``Table`` did not preserver their class in
    certain operations. [#1142]

  - Fixed a bug where slicing a masked table did not preserve the mask. [#1187]

- ``astropy.units``

  - Fixed a bug where the ``.si`` and ``.cgs`` properties of dimensionless
    ``Quantity`` objects raised a ``ZeroDivisionError``. [#1150]

  - Fixed a bug where multiple subsequent calls to the ``.decompose()`` method
    on array quantities applied a scale factor each time. [#1163]

- Misc

  - Fixed an installation crash that could occur sometimes on Debian/Ubuntu
    and other \*NIX systems where ``pkg_resources`` can be installed without
    installing ``setuptools``. [#1150]

  - Updated the ``distribute_setup.py`` bootstrapper to use setuptools >= 0.7
    when installing on systems that don't already have an up to date version
    of distribute/setuptools. [#1180]

  - Changed the ``version.py`` template so that Astropy affiliated packages can
    (and they should) use their own ``cython_version.py`` and
    ``utils._compiler`` modules where appropriate. This issue only pertains to
    affiliated package maintainers. [#1198]

  - Fixed a corner case where the default config file generation could crash
    if building with matplotlib but *not* Sphinx installed in a virtualenv.
    [#1225]

  - Fixed a crash that could occur in the logging module on systems that
    don't have a default preferred encoding (in particular this happened
    in some versions of PyCharm). [#1244]

  - The Astropy log now supports passing non-string objects (and calling
    ``str()`` on them by default) to the logging methods, in line with Python's
    standard logging API. [#1267]

  - Minor documentation fixes [#582, #696, #1154, #1194, #1212, #1213, #1246,
    #1252]

Other Changes and Additions
^^^^^^^^^^^^^^^^^^^^^^^^^^^

- ``astropy.cosmology``

  - Added a new ``Plank13`` object representing the Plank 2013 results. [#895]

- ``astropy.units``

  - Performance improvements in initialization of ``Quantity`` objects with
    a large number of elements. [#1231]


0.2.3 (2013-05-30)
------------------

Bug Fixes
^^^^^^^^^

- ``astropy.time``

  - Fixed inaccurate handling of leap seconds when converting from UTC to UNIX
    timestamps. [#1118]

  - Tightened required accuracy in many of the time conversion tests. [#1121]

- Misc

  - Fixed a regression that was introduced in v0.2.2 by the fix to issue #992
    that was preventing installation of Astropy affiliated packages that use
    Astropy's setup framework. [#1124]


0.2.2 (2013-05-21)
------------------

Bug Fixes
^^^^^^^^^

- ``astropy.io``

  - Fixed issues in both the ``fits`` and ``votable`` sub-packages where array
    byte order was not being handled consistently, leading to possible crashes
    especially on big-endian systems. [#1003]

- ``astropy.io.fits``

  - When an error occurs opening a file in fitsdiff the exception message will
    now at least mention which file had the error.

  - Fixed a couple cases where creating a new table using TDIMn in some of the
    columns could cause a crash.

  - Slightly refactored how tables containing variable-length array columns are
    handled to add two improvements: Fixes an issue where accessing the data
    after a call to the ``astropy.io.fits.getdata`` convenience function caused
    an exception, and allows the VLA data to be read from an existing mmap of
    the FITS file.

  - Fixed a bug on Python 3 where attempting to open a non-existent file on
    Python 3 caused a seemingly unrelated traceback.

  - Fixed an issue in the tests that caused some tests to fail if Astropy is
    installed with read-only permissions.

  - Fixed a bug where instantiating a ``BinTableHDU`` from a numpy array
    containing boolean fields converted all the values to ``False``.

  - Fixed an issue where passing an array of integers into the constructor of
    ``Column()`` when the column type is floats of the same byte width caused
    the column array to become garbled.

  - Fixed inconsistent behavior in creating CONTINUE cards from byte strings
    versus unicode strings in Python 2--CONTINUE cards can now be created
    properly from unicode strings (so long as they are convertable to ASCII).

  - Fixed a bug in parsing HIERARCH keywords that do not have a space after the
    first equals sign (before the value).

  - Prevented extra leading whitespace on HIERARCH keywords from being treated
    as part of the keyword.

  - Fixed a bug where HIERARCH keywords containing lower-case letters was
    mistakenly marked as invalid during header validation along with an
    ancillary issue where the ``Header.index()`` method id not work correctly
    with HIERARCH keywords containing lower-case letters.

  - Disallowed assigning NaN and Inf floating point values as header values,
    since the FITS standard does not define a way to represent them in. Because
    this is undefined, the previous behavior did not make sense and produced
    invalid FITS files. [#954]

  - Fixed an obscure issue that can occur on systems that don't have flush to
    memory-mapped files implemented (namely GNU Hurd). [#968]

- ``astropy.io.votable``

  - Stopped deprecation warnings from the ``astropy.io.votable`` package that
    could occur during setup. [#970]

  - Fixed an issue where INFO elements were being incorrectly dropped when
    occurring inside a TABLE element. [#1000]

  - Fixed obscure test failures on MIPS platforms. [#1010]

- ``astropy.nddata.convolution``

  - Fixed an issue in ``make_kernel()`` when using an Airy function kernel.
    Also removed the superfluous 'brickwall' option. [#939]

- ``astropy.table``

  - Fixed a crash that could occur when adding a row to an empty (rowless)
    table with masked columns. [#973]

  - Made it possible to assign to one table row from the value of another row,
    effectively making it easier to copy rows, for example. [#1019]

- ``astropy.time``

  - Added appropriate ``__copy__`` and ``__deepcopy__`` behavior; this
    omission caused a seemingly unrelated error in FK5 coordinate separation.
    [#891]

- ``astropy.units``

  - Fixed an issue where the ``isiterable()`` utility returned ``True`` for
    quantities with scalar values.  Added an ``__iter__`` method for the
    ``Quantity`` class and fixed ``isiterable()`` to catch false positives.
    [#878]

  - Fixed previously undefined behavior when multiplying a unit by a string.
    [#949]

  - Added 'time' as a physical type--this was a simple omission. [#959]

  - Fixed issues with pickling unit objects so as to play nicer with the
    multiprocessing module. [#974]

  - Made it more difficult to accidentally override existing units with a new
    unit of the same name. [#1070]

  - Added several more physical types and units that were previously omitted,
    including 'mass density', 'specific volume', 'molar volume', 'momentum',
    'angular momentum', 'angular speed', 'angular acceleration', 'electric
    current', 'electric current density', 'electric field strength', 'electric
    flux density', 'electric charge density', 'permittivity', 'electromagnetic
    field strength', 'radiant intensity', 'data quantity', 'bandwidth'; and
    'knots', 'nautical miles', 'becquerels', and 'curies' respectively. [#1072]

- Misc

  - Fixed a permission error that could occur when running ``astropy.test()``
    on Python 3 when Astropy is installed as root. [#811]

  - Made it easier to filter warnings from the ``convolve()`` function and
    from ``Quantity`` objects. [#853]

  - Fixed a crash that could occur in Python 3 when generation of the default
    config file fails during setup. [#952]

  - Fixed an unrelated error message that could occur when trying to import
    astropy from a source checkout without having build the extension modules
    first. This issue was claimed to be fixed in v0.2.1, but the fix itself had
    a bug. [#971]

  - Fixed a crash that could occur when running the ``build_sphinx`` setup
    command in Python 3. [#977]

  - Added a more helpful error message when trying to run the
    ``setup.py build_sphinx`` command when Sphinx is not installed. [#1027]

  - Minor documentation fixes and restructuring.
    [#935, #967, #978, #1004, #1028, #1047]

Other Changes and Additions
^^^^^^^^^^^^^^^^^^^^^^^^^^^

- Some performance improvements to the ``astropy.units`` package, in particular
  improving the time it takes to import the sub-package. [#1015]


0.2.1 (2013-04-03)
------------------

Bug Fixes
^^^^^^^^^

- ``astropy.coordinates``

  - Fixed encoding errors that could occur when formatting coordinate objects
    in code using ``from __future__ import unicode_literals``. [#817]

  - Fixed a bug where the minus sign was dropped when string formatting dms
    coordinates with -0 degrees. [#875]

- ``astropy.io.fits``

  - Properly supports the ZQUANTIZ keyword used to support quantization
    level--this includes working support for lossless GZIP compression of
    images.

  - Fixed support for opening gzipped FITS files in a writeable mode. [#256]

  - Added a more helpful exception message when trying to read invalid values
    from a table when the required ``TNULLn`` keyword is missing. [#309]

  - More refactoring of the tile compression handling to work around a
    potential memory access violation that was particularly prevalent on
    Windows. [#507]

  - Fixed an integer size mismatch in the compression module that could affect
    32-bit systems. [#786]

  - Fixed malformatting of the ``TFORMn`` keywords when writing compressed
    image tables (they omitted the max array length parameter from the
    variable-length array format).

  - Fixed a crash that could occur when writing a table containing multi-
    dimensional array columns from an existing file into a new file.

  - Fixed a bug in fitsdiff that reported two header keywords containing NaN
    as having different values.

- ``astropy.io.votable``

  - Fixed links to the ``astropy.io.votable`` documentation in the VOTable
    validator output. [#806]

  - When reading VOTables containing integers that are out of range for their
    column type, display a warning rather than raising an exception. [#825]

  - Changed the default string format for floating point values for better
    round-tripping. [#856]

  - Fixed opening VOTables through the ``Table.read()`` interface for tables
    that have no names. [#927]

  - Fixed creation of VOTables from an Astropy table that does not have a data
    mask. [#928]

  - Minor documentation fixes. [#932]

- ``astropy.nddata.convolution``

  - Added better handling of ``inf`` values to the ``convolve_fft`` family of
    functions. [#893]

- ``astropy.table``

  - Fixed silent failure to assign values to a row on multiple columns. [#764]

  - Fixed various buggy behavior when viewing a table after sorting by one of
    its columns. [#829]

  - Fixed using ``numpy.where()`` with table indexing. [#838]

  - Fixed a bug where opening a remote table with ``Table.read()`` could cause
    the entire table to be downloaded twice. [#845]

  - Fixed a bug where ``MaskedColumn`` no longer worked if the column being
    masked is renamed. [#916]

- ``astropy.units``

  - Added missing capability for array ``Quantity``\s to be initializable by
    a list of ``Quantity``\s. [#835]

  - Fixed the definition of year and lightyear to be in terms of Julian year
    per the IAU definition. [#861]

  - "degree" was removed from the list of SI base units. [#863]

- ``astropy.wcs``

  - Fixed ``TypeError`` when calling ``WCS.to_header_string()``. [#822]

  - Added new method ``WCS.all_world2pix`` for converting from world
    coordinates to pixel space, including inversion of the astrometric
    distortion correction. [#1066, #1281]


- Misc

  - Fixed a minor issue when installing with ``./setup.py develop`` on a fresh
    git clone.  This is likely only of interest to developers on Astropy.
    [#725]

  - Fixes a crash with ``ImportError: No module named 'astropy.version'`` when
    running setup.py from a source checkout for the first time on OSX with
    Python 3.3. [#820]

  - Fixed an installation issue where running ``./setup.py install`` or when
    installing with pip the ``.astropy`` directory gets created in the home
    directory of the user running the command.  The user's ``.astropy``
    directory should only be created when they use Astropy, not when they
    install it. [#867]

  - Fixed an exception when creating a ``ProgressBar`` with a "total" of 0.
    [#752]

  - Added better documentation of behavior that can occur when trying to import
    the astropy package from within a source checkout without first building
    the extension modules. [#795, #864]

  - Added link to the installation instructions in the README. [#797]

  - Catches segfaults in xmllint which can occur sometimes and is otherwise out
    of our control. [#803]

  - Minor changes to the documentation template. [#805]

  - Fixed a minor exception handling bug in ``download_file()``. [#808]

  - Added cleanup of any temporary files if an error occurs in
    ``download_file()``. [#857]

  - Filesystem free space is checked for before attempting to download a file
    with ``download_file()``. [#858]

  - Fixed package data locating to work across symlinks--required to work with
    some OS packaging layouts. [#827]

  - Fixed a bug when building Cython extensions where hidden files containing
    ``.pyx`` extensions could cause the build to crash. This can be an issue
    with software and filesystems that autogenerate hidden files. [#834]

  - Fixed bug that could cause a "script" called README.rst to be installed
    in a bin directory. [#852]

  - Fixed some miscellaneous and mostly rare reference leaks caught by
    cpychecker. [#914]

Other Changes and Additions
^^^^^^^^^^^^^^^^^^^^^^^^^^^

- Added logo and branding for Windows binary installers. [#741]

- Upgraded included version libexpat to 2.1.0. [#781]

- ~25% performance improvement in unit composition/decomposition. [#836]

- Added previously missing LaTeX formatting for ``L_sun`` and ``R_sun``. [#841]

- ``ConfigurationItem``\s now have a more useful and informative ``__repr__``
  and improved documentation for how to use them. [#855]

- Added a friendlier error message when trying to import astropy from a source
  checkout without first building the extension modules inplace. [#864]

- ``py.test`` now outputs more system information for help in debugging issues
  from users. [#869]

- Added unit definitions "mas" and "uas" for "milliarcsecond" and
  "microarcsecond" respectively. [#892]


0.2 (2013-02-19)
----------------

New Features
^^^^^^^^^^^^

This is a brief overview of the new features included in Astropy 0.2--please
see the "What's New" section of the documentation for more details.

- ``astropy.coordinates``

  - This new subpackage contains a representation of celestial coordinates,
    and provides a wide range of related functionality.  While
    fully-functional, it is a work in progress and parts of the API may
    change in subsequent releases.

- ``astropy.cosmology``

  - Update to include cosmologies with variable dark energy equations of state.
    (This introduces some API incompatibilities with the older Cosmology
    objects).

  - Added parameters for relativistic species (photons, neutrinos) to the
    astropy.cosmology classes. The current treatment assumes that neutrinos are
    massless. [#365]

  - Add a WMAP9 object using the final (9-year) WMAP parameters from
    Hinshaw et al. 2013. It has also been made the default cosmology.
    [#629, #724]

- ``astropy.table`` I/O infrastructure for custom readers/writers
  implemented. [#305]

  - Added support for reading/writing HDF5 files [#461]

  - Added support for masked tables with missing or invalid data [#451]

- New ``astropy.time`` sub-package. [#332]

- New ``astropy.units`` sub-package that includes a class for units
  (``astropy.units.Unit``) and scalar quantities that have units
  (``astropy.units.Quantity``). [#370, #445]

  This has the following effects on other sub-packages:

  - In ``astropy.wcs``, the ``wcs.cunit`` list now takes and returns
    ``astropy.units.Unit`` objects. [#379]

  - In ``astropy.nddata``, units are now stored as ``astropy.units.Unit``
    objects. [#382]

  - In ``astropy.table``, units on columns are now stored as
    ``astropy.units.Unit`` objects. [#380]

  - In ``astropy.constants``, constants are now stored as
    ``astropy.units.Quantity`` objects. [#529]

- ``astropy.io.ascii``

  - Improved integration with the ``astropy.table`` Table class so that
    table and column metadata (e.g. keywords, units, description,
    formatting) are directly available in the output table object.  The
    CDS, DAOphot, and IPAC format readers now provide this type of
    integrated metadata.

  - Changed to using `astropy.table` masked tables instead of NumPy
    masked arrays for tables with missing values.

  - Added SExtractor table reader to ``astropy.io.ascii`` [#420]

  - Removed the Memory reader class which was used to convert data input
    passed to the ``write`` function into an internal table.  Instead
    ``write`` instantiates an astropy Table object using the data
    input to ``write``.

  - Removed the NumpyOutputter as the output of reading a table is now
    always a ``Table`` object.

  - Removed the option of supplying a function as a column output
    formatter.

  - Added a new ``strip_whitespace`` keyword argument to the ``write``
    function.  This controls whether whitespace is stripped from
    the left and right sides of table elements before writing.
    Default is True.

  - Fixed a bug in reading IPAC tables with null values.

- Generalized I/O infrastructure so that ``astropy.nddata`` can also have
  custom readers/writers [#659]

- ``astropy.wcs``

  - From updating the underlying wcslib 4.16:

    - When ``astropy.wcs.WCS`` constructs a default coordinate representation
      it will give it the special name "DEFAULTS", and will not report "Found
      one coordinate representation".

Other Changes and Additions
^^^^^^^^^^^^^^^^^^^^^^^^^^^

- A configuration file with all options set to their defaults is now generated
  when astropy is installed.  This file will be pulled in as the users'
  astropy configuration file the first time they ``import astropy``.  [#498]

- Astropy doc themes moved into ``astropy.sphinx`` to allow affiliated packages
  to access them.

- Added expanded documentation for the ``astropy.cosmology`` sub-package.
  [#272]

- Added option to disable building of "legacy" packages (pyfits, vo, etc.).

- The value of the astronomical unit (au) has been updated to that adopted by
  IAU 2012 Resolution B2, and the values of the pc and kpc constants have been
  updated to reflect this. [#368]

- Added links to the documentation pages to directly edit the documentation on
  GitHub. [#347]

- Several updates merged from ``pywcs`` into ``astropy.wcs`` [#384]:

  - Improved the reading of distortion images.

  - Added a new option to choose whether or not to write SIP coefficients.

  - Uses the ``relax`` option by default so that non-standard keywords are
    allowed. [#585]


- Added HTML representation of tables in IPython notebook [#409]

- Rewrote CFITSIO-based backend for handling tile compression of FITS files.
  It now uses a standard CFITSIO instead of heavily modified pieces of CFITSIO
  as before.  Astropy ships with its own copy of CFITSIO v3.30, but system
  packagers may choose instead to strip this out in favor of a
  system-installed version of CFITSIO.  This corresponds to PyFITS ticket 169.
  [#318]

- Moved ``astropy.config.data`` to ``astropy.utils.data`` and re-factored the
  I/O routines to separate out the generic I/O code that can be used to open
  any file or resource from the code used to access Astropy-related data. The
  'core' I/O routine is now ``get_readable_fileobj``, which can be used to
  access any local as well as remote data, supports caching, and can decompress
  gzip and bzip2 files on-the-fly. [#425]

- Added a classmethod to
  ``astropy.coordinates.coordsystems.SphericalCoordinatesBase`` that performs a
  name resolve query using Sesame to retrieve coordinates for the requested
  object. This works for any subclass of ``SphericalCoordinatesBase``, but
  requires an internet connection. [#556]

- ``astropy.nddata.convolution`` removed requirement of PyFFTW3; uses Numpy's
  FFT by default instead with the added ability to specify an FFT
  implementation to use. [#660]


Bug Fixes
^^^^^^^^^

- ``astropy.io.ascii``

  - Fixed crash when pprinting a row with INDEF values. [#511]

  - Fixed failure when reading DAOphot files with empty keyword values. [#666]

- ``astropy.io.fits``

  - Improved handling of scaled images and pseudo-unsigned integer images in
    compressed image HDUs.  They now work more transparently like normal image
    HDUs with support for the ``do_not_scale_image_data`` and ``uint`` options,
    as well as ``scale_back`` and ``save_backup``.  The ``.scale()`` method
    works better too. Corresponds to PyFITS ticket 88.

  - Permits non-string values for the EXTNAME keyword when reading in a file,
    rather than throwing an exception due to the malformatting.  Added
    verification for the format of the EXTNAME keyword when writing.
    Corresponds to PyFITS ticket 96.

  - Added support for EXTNAME and EXTVER in PRIMARY HDUs.  That is, if EXTNAME
    is specified in the header, it will also be reflected in the ``.name``
    attribute and in ``fits.info()``.  These keywords used to be verboten in
    PRIMARY HDUs, but the latest version of the FITS standard allows them.
    Corresponds to PyFITS ticket 151.

  - HCOMPRESS can again be used to compress data cubes (and higher-dimensional
    arrays) so long as the tile size is effectively 2-dimensional. In fact,
    compatible tile sizes will automatically be used even if they're not
    explicitly specified. Corresponds to PyFITS ticket 171.

  - Fixed a bug that could cause a deadlock in the filesystem on OSX when
    reading the data from certain types of FITS files. This only occurred
    when used in conjunction with Numpy 1.7. [#369]

  - Added support for the optional ``endcard`` parameter in the
    ``Header.fromtextfile()`` and ``Header.totextfile()`` methods.  Although
    ``endcard=False`` was a reasonable default assumption, there are still text
    dumps of FITS headers that include the END card, so this should have been
    more flexible. Corresponds to PyFITS ticket 176.

  - Fixed a crash when running fitsdiff on two empty (that is, zero row) tables.
    Corresponds to PyFITS ticket 178.

  - Fixed an issue where opening a FITS file containing a random group HDU in
    update mode could result in an unnecessary rewriting of the file even if
    no changes were made. This corresponds to PyFITS ticket 179.

  - Fixed a crash when generating diff reports from diffs using the
    ``ignore_comments`` options. Corresponds to PyFITS ticket 181.

  - Fixed some bugs with WCS distortion paper record-valued keyword cards:

    - Cards that looked kind of like RVKCs but were not intended to be were
      over-permissively treated as such--commentary keywords like COMMENT and
      HISTORY were particularly affected. Corresponds to PyFITS ticket 183.

    - Looking up a card in a header by its standard FITS keyword only should
      always return the raw value of that card.  That way cards containing
      values that happen to valid RVKCs but were not intended to be will still
      be treated like normal cards. Corresponds to PyFITS ticket 184.

    - Looking up a RVKC in a header with only part of the field-specifier (for
      example "DP1.AXIS" instead of "DP1.AXIS.1") was implicitly treated as a
      wildcard lookup. Corresponds to PyFITS ticket 184.

  - Fixed a crash when diffing two FITS files where at least one contains a
    compressed image HDU which was not recognized as an image instead of a
    table. Corresponds to PyFITS ticket 187.

  - Fixed a bug where opening a file containing compressed image HDUs in
    'update' mode and then immediately closing it without making any changes
    caused the file to be rewritten unnecessarily.

  - Fixed two memory leaks that could occur when writing compressed image data,
    or in some cases when opening files containing compressed image HDUs in
    'update' mode.

  - Fixed a bug where ``ImageHDU.scale(option='old')`` wasn't working at
    all--it was not restoring the image to its original BSCALE and BZERO
    values.

  - Fixed a bug when writing out files containing zero-width table columns,
    where the TFIELDS keyword would be updated incorrectly, leaving the table
    largely unreadable.

  - Fixed a minor string formatting issue.

  - Fixed bugs in the backwards compatibility layer for the ``CardList.index``
    and ``CardList.count`` methods. Corresponds to PyFITS ticket 190.

  - Improved ``__repr__`` and text file representation of cards with long
    values that are split into CONTINUE cards. Corresponds to PyFITS ticket
    193.

  - Fixed a crash when trying to assign a long (> 72 character) value to blank
    ('') keywords. This also changed how blank keywords are represented--there
    are still exactly 8 spaces before any commentary content can begin; this
    *may* affect the exact display of header cards that assumed there could be
    fewer spaces in a blank keyword card before the content begins. However,
    the current approach is more in line with the requirements of the FITS
    standard. Corresponds to PyFITS ticket 194.

- ``astropy.io.votable``

  - The ``Table`` class now maintains a single array object which is a
    Numpy masked array.  For variable-length columns, the object that
    is stored there is also a Numpy masked array.

  - Changed the ``pedantic`` configuration option to be ``False`` by default
    due to the vast proliferation of non-compliant VO Tables. [#296]

  - Renamed ``astropy.io.vo`` to ``astropy.io.votable``.

- ``astropy.table``

  - Added a workaround for an upstream bug in Numpy 1.6.2 that could cause
    a maximum recursion depth RuntimeError when printing table rows. [#341]

- ``astropy.wcs``

  - Updated to wcslib 4.15 [#418]

  - Fixed a problem with handling FITS headers on locales that do not use
    dot as a decimal separator. This required an upstream fix to wcslib which
    is included in wcslib 4.14. [#313]

- Fixed some tests that could fail due to missing/incorrect logging
  configuration--ensures that tests don't have any impact on the default log
  location or contents. [#291]

- Various minor documentation fixes [#293 and others]

- Fixed a bug where running the tests with the ``py.test`` command still tried
  to replace the system-installed pytest with the one bundled with Astropy.
  [#454]

- Improved multiprocessing compatibility for file downloads. [#615]

- Fixed handling of Cython modules when building from a source checkout of a
  tagged release version. [#594]

- Added a workaround for a bug in Sphinx that could occur when using the
  ``:tocdepth:`` directive. [#595]

- Minor VOTable fixes [#596]

- Fixed how ``setup.py`` uses ``distribute_setup.py`` to prevent possible
  ``VersionConflict`` errors when an older version of distribute is already
  installed on the user's system. [#616][#640]

- Changed use of ``log.warn`` in the logging module to ``log.warning`` since
  the former is deprecated. [#624]


0.1 (2012-06-19)
----------------

- Initial release.<|MERGE_RESOLUTION|>--- conflicted
+++ resolved
@@ -616,14 +616,11 @@
   - Ensured that transformations for ``GCRS`` frames are correct for 
     non-geocentric observers. [#4986]
 
-<<<<<<< HEAD
-=======
   - Fixed a problem with the ``Quantity._repr_latex_`` method causing errors
     when showing an ``EarthLocation`` in a Jupyter notebook. [#4542, #5068]
 
 - ``astropy.cosmology``
 
->>>>>>> 1f4f83d8
 - ``astropy.io.ascii``
 
   - Fix a problem where the fast reader (with use_fast_converter=False) can
